# Overview of Custom Search Results app template

## Build a message extension from a new API with Azure Function and API key authentication

This app template allows Teams to interact directly with third-party data, apps, and services, enhancing its capabilities and broadening its range of capabilities. It allows Teams to:

- Retrieve real-time information, for example, latest news coverage on a product launch.
- Retrieve knowledge-based information, for example, my team’s design files in Figma.

## Get started with the template

> **Prerequisites**
>
> To run this app template in your local dev machine, you will need:
>
> - [Node.js](https://nodejs.org/), supported versions: 18, 20
> - A [Microsoft 365 account for development](https://docs.microsoft.com/microsoftteams/platform/toolkit/accounts)
> - [Teams Toolkit Visual Studio Code Extension](https://aka.ms/teams-toolkit) version 5.0.0 and higher or [Teams Toolkit CLI](https://aka.ms/teamsfx-toolkit-cli)

1. First, select the Teams Toolkit icon on the left in the VS Code toolbar.
2. In the Account section, sign in with your [Microsoft 365 account](https://docs.microsoft.com/microsoftteams/platform/toolkit/accounts) if you haven't already.
3. Select `Debug in Teams (Edge)` or `Debug in Teams (Chrome)` from the launch configuration dropdown.
4. To trigger the Message Extension, you can click the `+` under compose message area to find your message extension.
<<<<<<< HEAD
=======
   > Note: Please make sure to switch to New Teams when Teams web client has launched
>>>>>>> ef54f425

### How to add your own API Key

1. Open terminal and run command `npm install` to install all dependency packages

   ```
   > npm install
   ```

2. After `npm install` completed, run command `npm run keygen`
   ```
   > npm run keygen
   ```
3. The above command will output something like "Generated a new API Key: xxx..."
4. Fill in API Key into `env/.env.*.user`
   ```
   SECRET_API_KEY=<your-api-key>
   ```

## What's included in the template

| Folder       | Contents                                                                                                    |
| ------------ | ----------------------------------------------------------------------------------------------------------- |
| `.vscode`    | VSCode files for debugging                                                                                  |
| `appPackage` | Templates for the Teams application manifest, the API specification and response template for API responses |
| `env`        | Environment files                                                                                           |
| `infra`      | Templates for provisioning Azure resources                                                                  |
| `src`        | The source code for the repair API                                                                          |

The following files can be customized and demonstrate an example implementation to get you started.

| File                                         | Contents                                                            |
| -------------------------------------------- | ------------------------------------------------------------------- |
| `src/functions/repair.ts`                    | The main file of a function in Azure Functions.                     |
| `src/repairsData.json`                       | The data source for the repair API.                                 |
| `src/keyGen.ts`                              | Designed to generate a API key used for authorization.              |
| `appPackage/apiSpecificationFile/repair.yml` | A file that describes the structure and behavior of the repair API. |
| `appPackage/responseTemplates/repair.json`   | A template file for rendering API response.                         |

The following are Teams Toolkit specific project files. You can [visit a complete guide on Github](https://github.com/OfficeDev/TeamsFx/wiki/Teams-Toolkit-Visual-Studio-Code-v5-Guide#overview) to understand how Teams Toolkit works.

| File                 | Contents                                                                                                                                  |
| -------------------- | ----------------------------------------------------------------------------------------------------------------------------------------- |
| `teamsapp.yml`       | This is the main Teams Toolkit project file. The project file defines two primary things: Properties and configuration Stage definitions. |
| `teamsapp.local.yml` | This overrides `teamsapp.yml` with actions that enable local execution and debugging.                                                     |

## Addition information and references

- [Extend Teams platform with APIs](https://aka.ms/teamsfx-api-plugin)<|MERGE_RESOLUTION|>--- conflicted
+++ resolved
@@ -21,10 +21,7 @@
 2. In the Account section, sign in with your [Microsoft 365 account](https://docs.microsoft.com/microsoftteams/platform/toolkit/accounts) if you haven't already.
 3. Select `Debug in Teams (Edge)` or `Debug in Teams (Chrome)` from the launch configuration dropdown.
 4. To trigger the Message Extension, you can click the `+` under compose message area to find your message extension.
-<<<<<<< HEAD
-=======
    > Note: Please make sure to switch to New Teams when Teams web client has launched
->>>>>>> ef54f425
 
 ### How to add your own API Key
 
