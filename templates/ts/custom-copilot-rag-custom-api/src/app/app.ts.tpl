import { MemoryStorage, MessageFactory, TurnContext } from "botbuilder";
import * as path from "path";
import config from "../config";

// See https://aka.ms/teams-ai-library to learn more about the Teams AI library.
import { Application, ActionPlanner, OpenAIModel, PromptManager } from "@microsoft/teams-ai";

const model = new OpenAIModel({
  {{#useOpenAI}}
  apiKey: config.openAIKey,
  defaultModel: "gpt-3.5-turbo",
  {{/useOpenAI}}
  {{#useAzureOpenAI}}
  azureApiKey: config.azureOpenAIKey,
  azureDefaultDeployment: config.azureOpenAIDeployment,
  azureEndpoint: config.azureOpenAIEndpoint,
  {{/useAzureOpenAI}}

  useSystemMessages: true,
  logRequests: true,
});
const prompts = new PromptManager({
  promptsFolder: path.join(__dirname, "../prompts"),
});
const planner = new ActionPlanner({
  model,
  prompts,
  defaultPrompt: "chat",
});

// Define storage and application
const storage = new MemoryStorage();
const app = new Application({
  storage,
  ai: {
    planner,
    enable_feedback_loop: true,
  },
});

app.conversationUpdate("membersAdded", async (turnContext: TurnContext) => {
  const welcomeText = "How can I help you today?";
  for (const member of turnContext.activity.membersAdded) {
    if (member.id !== turnContext.activity.recipient.id) {
      await turnContext.sendActivity(MessageFactory.text(welcomeText));
    }
  }
});

<<<<<<< HEAD
=======
app.feedbackLoop(async (context, state, feedbackLoopData) => {
  //add custom feedback process logic here
  console.log("Your feedback is " + JSON.stringify(context.activity.value));
});

>>>>>>> ef0e0262
import { generateAdaptiveCard, addAuthConfig } from "./utility";
import { ConversationState } from "botbuilder";
import { TurnState, Memory } from "@microsoft/teams-ai";
import yaml from "js-yaml";
import { OpenAPIClientAxios, Document } from "openapi-client-axios";
const fs = require("fs-extra");
type ApplicationTurnState = TurnState<ConversationState>;
// Define a prompt function for getting the current status of the lights
planner.prompts.addFunction("getAction", async (context: TurnContext, memory: Memory) => {
  const specFilePath = path.join(__dirname, "../prompts/chat/actions.json");
  const specFileContent = fs.readFileSync(specFilePath);
  return specFileContent.toString();
});
const specPath = path.join(__dirname, "../../appPackage/apiSpecificationFile/{{OPENAPI_SPEC_PATH}}");
const specContent = yaml.load(fs.readFileSync(specPath, "utf8")) as Document;
const api = new OpenAPIClientAxios({ definition: specContent });
api.init();

// Replace with action code

export default app;<|MERGE_RESOLUTION|>--- conflicted
+++ resolved
@@ -47,14 +47,11 @@
   }
 });
 
-<<<<<<< HEAD
-=======
 app.feedbackLoop(async (context, state, feedbackLoopData) => {
   //add custom feedback process logic here
   console.log("Your feedback is " + JSON.stringify(context.activity.value));
 });
 
->>>>>>> ef0e0262
 import { generateAdaptiveCard, addAuthConfig } from "./utility";
 import { ConversationState } from "botbuilder";
 import { TurnState, Memory } from "@microsoft/teams-ai";
