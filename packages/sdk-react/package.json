--- conflicted
+++ resolved
@@ -1,10 +1,6 @@
 {
   "name": "@microsoft/teamsfx-react",
-<<<<<<< HEAD
-  "version": "3.1.3",
-=======
   "version": "4.0.0-rc",
->>>>>>> cd55ff44
   "description": "React helper functions for Microsoft TeamsFx",
   "main": "build/cjs/index.js",
   "module": "build/esm/index.js",
