--- conflicted
+++ resolved
@@ -90,18 +90,10 @@
     "webpack-cli": "^4.7.2"
   },
   "dependencies": {
-<<<<<<< HEAD
     "@azure/identity": "^1.3.0",
-    "@microsoft/teamsfx-api": "^0.20.5-rc",
-    "@microsoft/teamsfx-core": "^1.15.0-rc",
-    "@azure/identity": "^1.3.0",
-    "@microsoft/teamsfx-core": "^1.15.1",
-    "@azure/identity": "^1.3.0",
-=======
     "@azure/ms-rest-nodeauth": "^3.1.1",
     "@microsoft/teamsfx-api": "^0.20.6",
     "@microsoft/teamsfx-core": "^1.16.2",
->>>>>>> 484d7360
     "fs-extra": "^9.1.0",
     "underscore": "^1.12.1",
     "validator": "^13.7.0",
