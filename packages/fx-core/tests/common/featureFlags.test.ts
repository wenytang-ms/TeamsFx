--- conflicted
+++ resolved
@@ -12,12 +12,7 @@
   FeatureFlags,
   featureFlagManager,
   initializePreviewFeatureFlags,
-<<<<<<< HEAD
-=======
-  isApiKeyEnabled,
   isCopilotAuthEnabled,
-  isMultipleParametersEnabled,
->>>>>>> 93f24d9f
   isTeamsFxRebrandingEnabled,
 } from "../../src/common/featureFlags";
 chai.use(chaiAsPromised);
@@ -40,25 +35,6 @@
     });
   });
 
-<<<<<<< HEAD
-=======
-  describe("isApiKeyEnabled()", () => {
-    let mockedEnvRestore: RestoreFn = () => {};
-    afterEach(() => {
-      mockedEnvRestore();
-    });
-    it("is true", async () => {
-      mockedEnvRestore = mockedEnv({ API_COPILOT_API_KEY: "true" });
-      const res = isApiKeyEnabled();
-      chai.assert.isTrue(res);
-    });
-    it("is false", async () => {
-      mockedEnvRestore = mockedEnv({ API_COPILOT_API_KEY: "false" });
-      const res = isApiKeyEnabled();
-      chai.assert.isFalse(res);
-    });
-  });
-
   describe("isCopilotAuthEnabled()", () => {
     let mockedEnvRestore: RestoreFn = () => {};
     afterEach(() => {
@@ -76,24 +52,6 @@
     });
   });
 
-  describe("isMultipleParametersEnabled()", () => {
-    let mockedEnvRestore: RestoreFn = () => {};
-    afterEach(() => {
-      mockedEnvRestore();
-    });
-    it("is true", async () => {
-      mockedEnvRestore = mockedEnv({ API_COPILOT_MULTIPLE_PARAMETERS: "true" });
-      const res = isMultipleParametersEnabled();
-      chai.assert.isTrue(res);
-    });
-    it("is false", async () => {
-      mockedEnvRestore = mockedEnv({ API_COPILOT_MULTIPLE_PARAMETERS: "false" });
-      const res = isMultipleParametersEnabled();
-      chai.assert.isFalse(res);
-    });
-  });
-
->>>>>>> 93f24d9f
   describe("isTeamsFxRebrandingEnabled()", () => {
     let mockedEnvRestore: RestoreFn = () => {};
     afterEach(() => {
@@ -118,21 +76,21 @@
     mockedEnvRestore();
   });
   it("getBooleanValue, getStringValue is true", async () => {
-    mockedEnvRestore = mockedEnv({ API_COPILOT_API_KEY: "true" });
-    const booleanRes = featureFlagManager.getBooleanValue(FeatureFlags.ApiKey);
+    mockedEnvRestore = mockedEnv({ TEAMSFX_COPILOT_AUTH: "true" });
+    const booleanRes = featureFlagManager.getBooleanValue(FeatureFlags.CopilotAuth);
     chai.assert.isTrue(booleanRes);
-    const stringRes = featureFlagManager.getStringValue(FeatureFlags.ApiKey);
+    const stringRes = featureFlagManager.getStringValue(FeatureFlags.CopilotAuth);
     chai.assert.equal(stringRes, "true");
   });
   it("getBooleanValue, getStringValue is false", async () => {
-    mockedEnvRestore = mockedEnv({ API_COPILOT_API_KEY: "false" });
-    const booleanRes = featureFlagManager.getBooleanValue(FeatureFlags.ApiKey);
+    mockedEnvRestore = mockedEnv({ TEAMSFX_COPILOT_AUTH: "false" });
+    const booleanRes = featureFlagManager.getBooleanValue(FeatureFlags.CopilotAuth);
     chai.assert.isFalse(booleanRes);
-    const stringRes = featureFlagManager.getStringValue(FeatureFlags.ApiKey);
+    const stringRes = featureFlagManager.getStringValue(FeatureFlags.CopilotAuth);
     chai.assert.equal(stringRes, "false");
   });
   it("list", async () => {
-    const booleanRes = featureFlagManager.getBooleanValue(FeatureFlags.ApiKey);
+    const booleanRes = featureFlagManager.getBooleanValue(FeatureFlags.CopilotAuth);
     chai.assert.isFalse(booleanRes);
     const list = featureFlagManager.list();
     chai.assert.deepEqual(list, Object.values(FeatureFlags));
