<<<<<<< HEAD
{{header}}
=======
# yaml-language-server: $schema=https://developer.microsoft.com/json-schemas/teams-toolkit/teamsapp-yaml/1.0.0/yaml.schema.json
# Visit https://aka.ms/teamsfx-v5.0-guide for details on this file
# Visit https://aka.ms/teamsfx-actions for details on actions
version: 1.0.0
>>>>>>> 0bfd6676

projectId: 00000000-0000-0000-0000-000000000000

environmentFolderPath: ./env

# Triggered when 'teamsfx provision' is executed
provision:
<<<<<<< HEAD
{{teamsAppCreate}}
{{botAadAppCreate}}
{{armDeploy}}
{{teamsAppUpdate}}
=======
  - uses: teamsApp/create # Creates a Teams app
    with:
      name: ${{CONFIG__MANIFEST__APPNAME__SHORT}} # Teams app name
    writeToEnvironmentFile:
      # Write the information of created resources into environment file for the specified environment variable(s).
      teamsAppId: TEAMS_APP_ID
  - uses: botAadApp/create # Creates a new AAD app for Bot Registration.
    with:
      name: webappbotbt${{RESOURCE_SUFFIX}}
    writeToEnvironmentFile:
      botId: BOT_ID
      botPassword: SECRET_BOT_PASSWORD
  - uses: arm/deploy # Deploy given ARM templates parallelly.
    with:
      subscriptionId: ${{AZURE_SUBSCRIPTION_ID}} # The AZURE_SUBSCRIPTION_ID is a built-in environment variable. TeamsFx will ask you select one subscription if its value is empty. You're free to reference other environment varialbe here, but TeamsFx will not ask you to select subscription if it's empty in this case.
      resourceGroupName: ${{AZURE_RESOURCE_GROUP_NAME}} # The AZURE_RESOURCE_GROUP_NAME is a built-in environment variable. TeamsFx will ask you to select or create one resource group if its value is empty. You're free to reference other environment varialbe here, but TeamsFx will not ask you to select or create resource grouop if it's empty in this case.
      templates:
       - path: ./templates/azure/main.bicep # Relative path to this file
         parameters: ./templates/azure/azure.parameters.${{TEAMSFX_ENV}}.json # Relative path to this file. Placeholders will be replaced with corresponding environment variable before ARM deployment.
         deploymentName: teams_toolkit_deployment # Required when deploy ARM template
      bicepCliVersion: v0.4.613 # Teams Toolkit will download this bicep CLI version from github for you, will use bicep CLI in PATH if you remove this config.
  - uses: teamsApp/validateManifest # Validate using manifest schema
    with:
      manifestPath: ./appPackage/manifest.json # Path to manifest template
  - uses: teamsApp/zipAppPackage # Build Teams app package with latest env value
    with:
      manifestPath: ./appPackage/manifest.json # Path to manifest template
      outputZipPath: ./build/appPackage/appPackage.${{TEAMSFX_ENV}}.zip
      outputJsonPath: ./build/appPackage/manifest.${{TEAMSFX_ENV}}.json
  - uses: teamsApp/update # Apply the Teams app manifest to an existing Teams app. Will use the app id in manifest file to determine which Teams app to update.
    with:
      appPackagePath: ./build/appPackage/appPackage.${{TEAMSFX_ENV}}.zip # Relative path to this file. This is the path for built zip file.
>>>>>>> 0bfd6676

# Triggered when 'teamsfx deploy' is executed
deploy:
  - uses: cli/runNpmCommand # Run npm command
    name: install bot dependencies
    with:
      workingDirectory: bot
      args: install
  # Deploy your application to Azure App Service using the zip deploy feature.
  # For additional details, please refer to https://aka.ms/zip-deploy-to-app-services.
  - uses: azureAppService/zipDeploy
    with:
      workingDirectory: bot
      # Deploy base folder.
      artifactFolder: .
      # The resource id of the cloud resource to be deployed to. This key will be generated by arm/deploy action automatically. You can replace it with your existing Azure Resource id or add it to your environment variable file.
      resourceId: $\{{PROVISIONOUTPUT__AZUREWEBAPPBOTOUTPUT__WEBAPPRESOURCEID}}

# Triggered when 'teamsfx publish' is executed
publish:
<<<<<<< HEAD
{{teamsAppUpdate}}
{{teamsAppPublish}}
=======
  - uses: teamsApp/validateManifest # Validate using manifest schema
    with:
      manifestPath: ./appPackage/manifest.json # Path to manifest template
  - uses: teamsApp/zipAppPackage
    with:
      manifestPath: ./appPackage/manifest.json # Path to manifest template
      outputZipPath: ./build/appPackage/appPackage.${{TEAMSFX_ENV}}.zip
      outputJsonPath: ./build/appPackage/manifest.${{TEAMSFX_ENV}}.json
  - uses: teamsApp/update # Apply the Teams app manifest to an existing Teams app in Teams Developer Portal. Will use the app id in manifest file to determine which Teams app to update.
    with:
      appPackagePath: ./build/appPackage/appPackage.${{TEAMSFX_ENV}}.zip # Relative path to this file. This is the path for built zip file.
  - uses: teamsApp/publishAppPackage # Publish the app to Teams Admin Center (https://admin.teams.microsoft.com/policies/manage-apps) for review and approval
    with:
      appPackagePath: ./build/appPackage/appPackage.${{TEAMSFX_ENV}}.zip
    writeToEnvironmentFile:
      publishedAppId: TEAMS_APP_PUBLISHED_APP_ID
>>>>>>> 0bfd6676
<|MERGE_RESOLUTION|>--- conflicted
+++ resolved
@@ -1,11 +1,4 @@
-<<<<<<< HEAD
 {{header}}
-=======
-# yaml-language-server: $schema=https://developer.microsoft.com/json-schemas/teams-toolkit/teamsapp-yaml/1.0.0/yaml.schema.json
-# Visit https://aka.ms/teamsfx-v5.0-guide for details on this file
-# Visit https://aka.ms/teamsfx-actions for details on actions
-version: 1.0.0
->>>>>>> 0bfd6676
 
 projectId: 00000000-0000-0000-0000-000000000000
 
@@ -13,45 +6,10 @@
 
 # Triggered when 'teamsfx provision' is executed
 provision:
-<<<<<<< HEAD
 {{teamsAppCreate}}
 {{botAadAppCreate}}
 {{armDeploy}}
 {{teamsAppUpdate}}
-=======
-  - uses: teamsApp/create # Creates a Teams app
-    with:
-      name: ${{CONFIG__MANIFEST__APPNAME__SHORT}} # Teams app name
-    writeToEnvironmentFile:
-      # Write the information of created resources into environment file for the specified environment variable(s).
-      teamsAppId: TEAMS_APP_ID
-  - uses: botAadApp/create # Creates a new AAD app for Bot Registration.
-    with:
-      name: webappbotbt${{RESOURCE_SUFFIX}}
-    writeToEnvironmentFile:
-      botId: BOT_ID
-      botPassword: SECRET_BOT_PASSWORD
-  - uses: arm/deploy # Deploy given ARM templates parallelly.
-    with:
-      subscriptionId: ${{AZURE_SUBSCRIPTION_ID}} # The AZURE_SUBSCRIPTION_ID is a built-in environment variable. TeamsFx will ask you select one subscription if its value is empty. You're free to reference other environment varialbe here, but TeamsFx will not ask you to select subscription if it's empty in this case.
-      resourceGroupName: ${{AZURE_RESOURCE_GROUP_NAME}} # The AZURE_RESOURCE_GROUP_NAME is a built-in environment variable. TeamsFx will ask you to select or create one resource group if its value is empty. You're free to reference other environment varialbe here, but TeamsFx will not ask you to select or create resource grouop if it's empty in this case.
-      templates:
-       - path: ./templates/azure/main.bicep # Relative path to this file
-         parameters: ./templates/azure/azure.parameters.${{TEAMSFX_ENV}}.json # Relative path to this file. Placeholders will be replaced with corresponding environment variable before ARM deployment.
-         deploymentName: teams_toolkit_deployment # Required when deploy ARM template
-      bicepCliVersion: v0.4.613 # Teams Toolkit will download this bicep CLI version from github for you, will use bicep CLI in PATH if you remove this config.
-  - uses: teamsApp/validateManifest # Validate using manifest schema
-    with:
-      manifestPath: ./appPackage/manifest.json # Path to manifest template
-  - uses: teamsApp/zipAppPackage # Build Teams app package with latest env value
-    with:
-      manifestPath: ./appPackage/manifest.json # Path to manifest template
-      outputZipPath: ./build/appPackage/appPackage.${{TEAMSFX_ENV}}.zip
-      outputJsonPath: ./build/appPackage/manifest.${{TEAMSFX_ENV}}.json
-  - uses: teamsApp/update # Apply the Teams app manifest to an existing Teams app. Will use the app id in manifest file to determine which Teams app to update.
-    with:
-      appPackagePath: ./build/appPackage/appPackage.${{TEAMSFX_ENV}}.zip # Relative path to this file. This is the path for built zip file.
->>>>>>> 0bfd6676
 
 # Triggered when 'teamsfx deploy' is executed
 deploy:
@@ -72,24 +30,5 @@
 
 # Triggered when 'teamsfx publish' is executed
 publish:
-<<<<<<< HEAD
 {{teamsAppUpdate}}
-{{teamsAppPublish}}
-=======
-  - uses: teamsApp/validateManifest # Validate using manifest schema
-    with:
-      manifestPath: ./appPackage/manifest.json # Path to manifest template
-  - uses: teamsApp/zipAppPackage
-    with:
-      manifestPath: ./appPackage/manifest.json # Path to manifest template
-      outputZipPath: ./build/appPackage/appPackage.${{TEAMSFX_ENV}}.zip
-      outputJsonPath: ./build/appPackage/manifest.${{TEAMSFX_ENV}}.json
-  - uses: teamsApp/update # Apply the Teams app manifest to an existing Teams app in Teams Developer Portal. Will use the app id in manifest file to determine which Teams app to update.
-    with:
-      appPackagePath: ./build/appPackage/appPackage.${{TEAMSFX_ENV}}.zip # Relative path to this file. This is the path for built zip file.
-  - uses: teamsApp/publishAppPackage # Publish the app to Teams Admin Center (https://admin.teams.microsoft.com/policies/manage-apps) for review and approval
-    with:
-      appPackagePath: ./build/appPackage/appPackage.${{TEAMSFX_ENV}}.zip
-    writeToEnvironmentFile:
-      publishedAppId: TEAMS_APP_PUBLISHED_APP_ID
->>>>>>> 0bfd6676
+{{teamsAppPublish}}