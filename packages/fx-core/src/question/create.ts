// Copyright (c) Microsoft Corporation.
// Licensed under the MIT license.

import {
  ApiOperation,
  CLIPlatforms,
  FolderQuestion,
  IQTreeNode,
  Inputs,
  MultiSelectQuestion,
  OptionItem,
  Platform,
  SingleFileOrInputQuestion,
  SingleSelectQuestion,
  Stage,
  StaticOptions,
  TextInputQuestion,
} from "@microsoft/teamsfx-api";
import fs from "fs-extra";
import * as jsonschema from "jsonschema";
import { cloneDeep } from "lodash";
import * as os from "os";
import * as path from "path";
import { ConstantString } from "../common/constants";
import { Correlator } from "../common/correlator";
import {
  isApiCopilotPluginEnabled,
  isApiKeyEnabled,
  isCLIDotNetEnabled,
  isCopilotPluginEnabled,
  isOfficeJSONAddinEnabled,
  isTdpTemplateCliTestEnabled,
<<<<<<< HEAD
  isApiMeSSOEnabled,
  isChatParticipantEnabled,
=======
>>>>>>> 87e946b8
} from "../common/featureFlags";
import { getLocalizedString } from "../common/localizeUtils";
import { sampleProvider } from "../common/samples";
import { convertToAlphanumericOnly } from "../common/utils";
import {
  getProjectTypeAndCapability,
  isFromDevPortal,
} from "../component/developerPortalScaffoldUtils";
import { AppDefinition } from "../component/driver/teamsApp/interfaces/appdefinitions/appDefinition";
import { StaticTab } from "../component/driver/teamsApp/interfaces/appdefinitions/staticTab";
import { isPersonalApp, needBotCode } from "../component/driver/teamsApp/utils/utils";
import {
  OpenAIPluginManifestHelper,
  listOperations,
} from "../component/generator/copilotPlugin/helper";
import {
  OfficeAddinProjectConfig,
  getOfficeAddinTemplateConfig,
} from "../component/generator/officeXMLAddin/projectConfig";
import { DevEnvironmentSetupError } from "../component/generator/spfx/error";
import { SPFxGenerator } from "../component/generator/spfx/spfxGenerator";
import { Constants } from "../component/generator/spfx/utils/constants";
import { Utils } from "../component/generator/spfx/utils/utils";
import { createContextV3 } from "../component/utils";
import { EmptyOptionError, assembleError } from "../error";
import {
  capabilitiesHavePythonOption,
  copilotPluginApiSpecOptionId,
  copilotPluginNewApiOptionId,
  copilotPluginOpenAIPluginOptionId,
} from "./constants";
import { CliQuestionName, QuestionNames } from "./questionNames";
import { isValidHttpUrl } from "./util";

export class ScratchOptions {
  static yes(): OptionItem {
    return {
      id: "yes",
      label: getLocalizedString("core.ScratchOptionYes.label"),
      detail: getLocalizedString("core.ScratchOptionYes.detail"),
    };
  }
  static no(): OptionItem {
    return {
      id: "no",
      label: getLocalizedString("core.ScratchOptionNo.label"),
      detail: getLocalizedString("core.ScratchOptionNo.detail"),
    };
  }
  static all(): OptionItem[] {
    return [ScratchOptions.yes(), ScratchOptions.no()];
  }
}

export class ProjectTypeOptions {
  static tab(platform?: Platform): OptionItem {
    return {
      id: "tab-type",
      label: `${platform === Platform.VSCode ? "$(browser) " : ""}${getLocalizedString(
        "core.TabOption.label"
      )}`,
      detail: getLocalizedString("core.createProjectQuestion.projectType.tab.detail"),
      groupName: getLocalizedString("core.createProjectQuestion.projectType.createGroup.title"),
    };
  }

  static bot(platform?: Platform): OptionItem {
    return {
      id: "bot-type",
      label: `${platform === Platform.VSCode ? "$(hubot) " : ""}${getLocalizedString(
        "core.createProjectQuestion.projectType.bot.label"
      )}`,
      detail: getLocalizedString("core.createProjectQuestion.projectType.bot.detail"),
      groupName: getLocalizedString("core.createProjectQuestion.projectType.createGroup.title"),
    };
  }

  static me(platform?: Platform): OptionItem {
    return {
      id: "me-type",
      label: `${platform === Platform.VSCode ? "$(symbol-keyword) " : ""}${getLocalizedString(
        "core.MessageExtensionOption.label"
      )}`,
      detail: isCopilotPluginEnabled()
        ? getLocalizedString(
            "core.createProjectQuestion.projectType.messageExtension.copilotEnabled.detail"
          )
        : getLocalizedString("core.createProjectQuestion.projectType.messageExtension.detail"),
      groupName: getLocalizedString("core.createProjectQuestion.projectType.createGroup.title"),
    };
  }

  static outlookAddin(platform?: Platform): OptionItem {
    return {
      id: "outlook-addin-type",
      label: `${platform === Platform.VSCode ? "$(mail) " : ""}${getLocalizedString(
        "core.createProjectQuestion.projectType.outlookAddin.label"
      )}`,
      detail: getLocalizedString("core.createProjectQuestion.projectType.outlookAddin.detail"),
      groupName: getLocalizedString("core.createProjectQuestion.projectType.createGroup.title"),
    };
  }

  static officeXMLAddin(platform?: Platform): OptionItem {
    return {
      id: "office-xml-addin-type",
      label: `${platform === Platform.VSCode ? "$(teamsfx-m365) " : ""}${getLocalizedString(
        "core.createProjectQuestion.officeXMLAddin.mainEntry.title"
      )}`,
      detail: getLocalizedString("core.createProjectQuestion.officeXMLAddin.mainEntry.detail"),
      groupName: getLocalizedString("core.createProjectQuestion.projectType.createGroup.title"),
    };
  }

  static officeAddin(platform?: Platform): OptionItem {
    return {
      id: "office-addin-type",
      label: `${platform === Platform.VSCode ? "$(extensions) " : ""}${getLocalizedString(
        "core.createProjectQuestion.projectType.officeAddin.label"
      )}`,
      detail: getLocalizedString("core.createProjectQuestion.projectType.officeAddin.detail"),
      groupName: getLocalizedString("core.createProjectQuestion.projectType.createGroup.title"),
    };
  }

  static officeAddinAllIds(platform?: Platform): string[] {
    return [
      ProjectTypeOptions.officeAddin(platform).id,
      ProjectTypeOptions.officeXMLAddin(platform).id,
      ProjectTypeOptions.outlookAddin(platform).id,
    ];
  }

  static copilotPlugin(platform?: Platform): OptionItem {
    return {
      id: "copilot-plugin-type",
      label: `${
        platform === Platform.VSCode ? "$(teamsfx-copilot-plugin) " : ""
      }${getLocalizedString("core.createProjectQuestion.projectType.copilotPlugin.label")}`,
      detail: getLocalizedString("core.createProjectQuestion.projectType.copilotPlugin.detail"),
      groupName: getLocalizedString("core.createProjectQuestion.projectType.createGroup.title"),
    };
  }

  static customCopilot(platform?: Platform): OptionItem {
    return {
      id: "custom-copilot-type",
      label: `${
        platform === Platform.VSCode ? "$(teamsfx-custom-copilot) " : ""
      }${getLocalizedString("core.createProjectQuestion.projectType.customCopilot.label")}`,
      detail: getLocalizedString("core.createProjectQuestion.projectType.customCopilot.detail"),
      groupName: getLocalizedString("core.createProjectQuestion.projectType.createGroup.title"),
    };
  }

  static startWithGithubCopilot(): OptionItem {
    return {
      id: "start-with-github-copilot",
      label: `$(comment-discussion) ${getLocalizedString(
        "core.createProjectQuestion.projectType.copilotHelp.label"
      )}`,
      detail: getLocalizedString("core.createProjectQuestion.projectType.copilotHelp.detail"),
      groupName: getLocalizedString("core.createProjectQuestion.projectType.copilotGroup.title"),
    };
  }
}

export function projectTypeQuestion(): SingleSelectQuestion {
  const staticOptions: StaticOptions = [
    ProjectTypeOptions.bot(Platform.CLI),
    ProjectTypeOptions.tab(Platform.CLI),
    ProjectTypeOptions.me(Platform.CLI),
    ProjectTypeOptions.officeXMLAddin(Platform.CLI),
    ProjectTypeOptions.officeAddin(Platform.CLI),
    ProjectTypeOptions.outlookAddin(Platform.CLI),
  ];
  return {
    name: QuestionNames.ProjectType,
    title: getLocalizedString("core.createProjectQuestion.title"),
    type: "singleSelect",
    staticOptions: staticOptions,
    dynamicOptions: (inputs: Inputs) => {
      const staticOptions: OptionItem[] = [];

      if (isApiCopilotPluginEnabled()) {
        staticOptions.push(ProjectTypeOptions.copilotPlugin(inputs.platform));
      }
      staticOptions.push(ProjectTypeOptions.customCopilot(inputs.platform));
      staticOptions.push(
        ProjectTypeOptions.bot(inputs.platform),
        ProjectTypeOptions.tab(inputs.platform),
        ProjectTypeOptions.me(inputs.platform)
      );

      if (isFromDevPortal(inputs)) {
        const projectType = getProjectTypeAndCapability(inputs.teamsAppFromTdp)?.projectType;
        if (projectType) {
          return [projectType];
        }
      } else {
        if (inputs.agent === "office") {
          //only for @office agent, officeXMLAddin are supported
          staticOptions.push(ProjectTypeOptions.officeXMLAddin(inputs.platform));
        } else {
          if (isOfficeJSONAddinEnabled()) {
            staticOptions.push(ProjectTypeOptions.officeAddin(inputs.platform));
          } else {
            staticOptions.push(ProjectTypeOptions.outlookAddin(inputs.platform));
          }
        }
      }

      if (
        inputs.platform === Platform.VSCode &&
        isChatParticipantEnabled() &&
        !inputs.teamsAppFromTdp
      ) {
        staticOptions.push(ProjectTypeOptions.startWithGithubCopilot());
      }
      return staticOptions;
    },
    placeholder: getLocalizedString("core.getCreateNewOrFromSampleQuestion.placeholder"),
    forgetLastValue: true,
    skipSingleOption: true,
  };
}

export class OfficeAddinHostOptions {
  static all(platform?: Platform): OptionItem[] {
    return [
      OfficeAddinHostOptions.outlook(platform),
      OfficeAddinHostOptions.word(),
      OfficeAddinHostOptions.excel(),
      OfficeAddinHostOptions.powerpoint(),
    ];
  }
  static outlook(platform?: Platform): OptionItem {
    return {
      id: "outlook",
      label: `${platform === Platform.VSCode ? "$(mail) " : ""}${getLocalizedString(
        "core.createProjectQuestion.projectType.outlookAddin.label"
      )}`,
      detail: getLocalizedString("core.createProjectQuestion.projectType.outlookAddin.detail"),
      data: "Outlook",
    };
  }
  static word(): OptionItem {
    return {
      id: "word",
      label: getLocalizedString("core.createProjectQuestion.officeXMLAddin.word.title"),
      detail: getLocalizedString("core.createProjectQuestion.officeXMLAddin.word.detail"),
      data: "Word",
    };
  }

  static excel(): OptionItem {
    return {
      id: "excel",
      label: getLocalizedString("core.createProjectQuestion.officeXMLAddin.excel.title"),
      detail: getLocalizedString("core.createProjectQuestion.officeXMLAddin.excel.detail"),
      data: "Excel",
    };
  }

  static powerpoint(): OptionItem {
    return {
      id: "powerpoint",
      label: getLocalizedString("core.createProjectQuestion.officeXMLAddin.powerpoint.title"),
      detail: getLocalizedString("core.createProjectQuestion.officeXMLAddin.powerpoint.detail"),
      data: "PowerPoint",
    };
  }
}

export class CapabilityOptions {
  // bot
  static basicBot(): OptionItem {
    return {
      id: "bot",
      label: `${getLocalizedString("core.BotNewUIOption.label")}`,
      detail: getLocalizedString("core.BotNewUIOption.detail"),
    };
  }
  static notificationBot(): OptionItem {
    return {
      // For default option, id and cliName must be the same
      id: "notification",
      label: `${getLocalizedString("core.NotificationOption.label")}`,
      detail: getLocalizedString("core.NotificationOption.detail"),
      data: "https://aka.ms/teamsfx-send-notification",
      buttons: [
        {
          iconPath: "file-symlink-file",
          tooltip: getLocalizedString("core.option.github"),
          command: "fx-extension.openTutorial",
        },
      ],
    };
  }

  static commandBot(): OptionItem {
    return {
      // id must match cli `yargsHelp`
      id: "command-bot",
      label: `${getLocalizedString("core.CommandAndResponseOption.label")}`,
      detail: getLocalizedString("core.CommandAndResponseOption.detail"),
      data: "https://aka.ms/teamsfx-create-command",
      buttons: [
        {
          iconPath: "file-symlink-file",
          tooltip: getLocalizedString("core.option.github"),
          command: "fx-extension.openTutorial",
        },
      ],
    };
  }

  static workflowBot(inputs?: Inputs): OptionItem {
    const item: OptionItem = {
      // id must match cli `yargsHelp`
      id: "workflow-bot",
      label: `${getLocalizedString("core.WorkflowOption.label")}`,
      detail: getLocalizedString("core.WorkflowOption.detail"),
      data: "https://aka.ms/teamsfx-create-workflow",
      buttons: [
        {
          iconPath: "file-symlink-file",
          tooltip: getLocalizedString("core.option.github"),
          command: "fx-extension.openTutorial",
        },
      ],
    };
    if (inputs?.inProductDoc) {
      item.data = "cardActionResponse";
      item.buttons = [
        {
          iconPath: "file-code",
          tooltip: getLocalizedString("core.option.inProduct"),
          command: "fx-extension.openTutorial",
        },
      ];
    }
    return item;
  }

  //tab

  static nonSsoTab(): OptionItem {
    return {
      id: "tab-non-sso",
      label: `${getLocalizedString("core.TabNonSso.label")}`,
      detail: getLocalizedString("core.TabNonSso.detail"),
      description: getLocalizedString(
        "core.createProjectQuestion.option.description.worksInOutlookM365"
      ),
    };
  }

  static tab(): OptionItem {
    return {
      id: "tab",
      label: getLocalizedString("core.TabOption.label"),
      description: getLocalizedString("core.TabOption.description"),
      detail: getLocalizedString("core.TabOption.detail"),
    };
  }

  static m365SsoLaunchPage(): OptionItem {
    return {
      id: "sso-launch-page",
      label: `${getLocalizedString("core.M365SsoLaunchPageOptionItem.label")}`,
      detail: getLocalizedString("core.M365SsoLaunchPageOptionItem.detail"),
      description: getLocalizedString(
        "core.createProjectQuestion.option.description.worksInOutlookM365"
      ),
    };
  }

  static dashboardTab(): OptionItem {
    return {
      id: "dashboard-tab",
      label: `${getLocalizedString("core.DashboardOption.label")}`,
      detail: getLocalizedString("core.DashboardOption.detail"),
      description: getLocalizedString(
        "core.createProjectQuestion.option.description.worksInOutlookM365"
      ),
      data: "https://aka.ms/teamsfx-dashboard-app",
      buttons: [
        {
          iconPath: "file-symlink-file",
          tooltip: getLocalizedString("core.option.github"),
          command: "fx-extension.openTutorial",
        },
      ],
    };
  }

  static SPFxTab(): OptionItem {
    return {
      id: "tab-spfx",
      label: getLocalizedString("core.TabSPFxOption.labelNew"),
      description: getLocalizedString(
        "core.createProjectQuestion.option.description.worksInOutlookM365"
      ),
      detail: getLocalizedString("core.TabSPFxOption.detailNew"),
    };
  }

  //message extension
  static linkUnfurling(): OptionItem {
    return {
      id: "link-unfurling",
      label: `${getLocalizedString("core.LinkUnfurlingOption.label")}`,
      detail: getLocalizedString("core.LinkUnfurlingOption.detail"),
      description: getLocalizedString(
        "core.createProjectQuestion.option.description.worksInOutlook"
      ),
    };
  }

  static m365SearchMe(): OptionItem {
    return {
      id: "search-app",
      label: `${getLocalizedString("core.M365SearchAppOptionItem.label")}`,
      detail: isCopilotPluginEnabled()
        ? getLocalizedString("core.M365SearchAppOptionItem.copilot.detail")
        : getLocalizedString("core.M365SearchAppOptionItem.detail"),
    };
  }

  static SearchMe(): OptionItem {
    return {
      id: "search-message-extension",
      label: `${getLocalizedString("core.M365SearchAppOptionItem.label")}`,
      detail: getLocalizedString("core.SearchAppOptionItem.detail"),
    };
  }

  static collectFormMe(): OptionItem {
    return {
      id: "collect-form-message-extension",
      label: `${getLocalizedString("core.MessageExtensionOption.labelNew")}`,
      detail: getLocalizedString("core.MessageExtensionOption.detail"),
    };
  }
  static me(): OptionItem {
    return {
      id: "message-extension",
      label: getLocalizedString("core.MessageExtensionOption.label"),
      description: getLocalizedString("core.MessageExtensionOption.description"),
      detail: getLocalizedString("core.MessageExtensionOption.detail"),
    };
  }
  static bots(inputs?: Inputs): OptionItem[] {
    if (inputs?.platform === Platform.VS) {
      return [
        CapabilityOptions.basicBot(),
        CapabilityOptions.aiBot(),
        CapabilityOptions.aiAssistantBot(),
        CapabilityOptions.notificationBot(),
        CapabilityOptions.commandBot(),
        CapabilityOptions.workflowBot(inputs),
      ];
    }
    return [
      CapabilityOptions.basicBot(),
      CapabilityOptions.notificationBot(),
      CapabilityOptions.commandBot(),
      CapabilityOptions.workflowBot(inputs),
    ];
  }

  static tabs(): OptionItem[] {
    return [
      CapabilityOptions.nonSsoTab(),
      CapabilityOptions.m365SsoLaunchPage(),
      CapabilityOptions.dashboardTab(),
      CapabilityOptions.SPFxTab(),
    ];
  }

  static dotnetCaps(inputs?: Inputs): OptionItem[] {
    const capabilities = [
      ...CapabilityOptions.copilotPlugins(),
      ...CapabilityOptions.bots(inputs),
      CapabilityOptions.nonSsoTab(),
      CapabilityOptions.tab(),
      ...CapabilityOptions.collectMECaps(),
    ];
    if (isTdpTemplateCliTestEnabled()) {
      capabilities.push(CapabilityOptions.me());
    }

    return capabilities;
  }

  /**
   * Collect all capabilities for message extension, including dotnet and nodejs.
   * @returns OptionItem[] capability list
   */
  static collectMECaps(): OptionItem[] {
    return [
      CapabilityOptions.m365SearchMe(),
      CapabilityOptions.collectFormMe(),
      CapabilityOptions.SearchMe(),
      CapabilityOptions.linkUnfurling(),
    ];
  }

  static mes(inputs?: Inputs): OptionItem[] {
    return inputs !== undefined && getRuntime(inputs) === RuntimeOptions.DotNet().id
      ? [
          CapabilityOptions.SearchMe(),
          CapabilityOptions.collectFormMe(),
          CapabilityOptions.linkUnfurling(),
        ]
      : [
          CapabilityOptions.m365SearchMe(),
          CapabilityOptions.collectFormMe(),
          CapabilityOptions.linkUnfurling(),
        ];
  }

  static officeAddinStaticCapabilities(host?: string): OptionItem[] {
    const items: OptionItem[] = [];
    for (const h of Object.keys(OfficeAddinProjectConfig)) {
      if (host && h !== host) continue;
      const hostValue = OfficeAddinProjectConfig[h];
      for (const capability of Object.keys(hostValue)) {
        const capabilityValue = hostValue[capability];
        items.push({
          id: capability,
          label: getLocalizedString(capabilityValue.title),
          detail: getLocalizedString(capabilityValue.detail),
        });
      }
    }
    return items;
  }

  static officeAddinDynamicCapabilities(projectType: string, host?: string): OptionItem[] {
    const items: OptionItem[] = [];
    const isOutlookAddin = projectType === ProjectTypeOptions.outlookAddin().id;
    const isOfficeAddin = projectType === ProjectTypeOptions.officeAddin().id;
    const isOfficeXMLAddinForOutlook =
      projectType === ProjectTypeOptions.officeXMLAddin().id &&
      host === OfficeAddinHostOptions.outlook().id;

    const pushToItems = (option: any) => {
      const capabilityValue = OfficeAddinProjectConfig.json[option];
      items.push({
        id: option,
        label: getLocalizedString(capabilityValue.title),
        detail: getLocalizedString(capabilityValue.detail),
      });
    };

    if (isOutlookAddin || isOfficeAddin || isOfficeXMLAddinForOutlook) {
      pushToItems("json-taskpane");
      if (isOutlookAddin || isOfficeXMLAddinForOutlook) {
        items.push(CapabilityOptions.outlookAddinImport());
      } else if (isOfficeAddin) {
        items.push(CapabilityOptions.officeContentAddin());
        items.push(CapabilityOptions.officeAddinImport());
      }
    } else {
      if (host) {
        const hostValue = OfficeAddinProjectConfig[host];
        for (const capability of Object.keys(hostValue)) {
          const capabilityValue = hostValue[capability];
          items.push({
            id: capability,
            label: getLocalizedString(capabilityValue.title),
            detail: getLocalizedString(capabilityValue.detail),
          });
        }
      }
    }
    return items;
  }

  static copilotPlugins(): OptionItem[] {
    return [
      CapabilityOptions.copilotPluginNewApi(),
      CapabilityOptions.copilotPluginApiSpec(),
      // CapabilityOptions.copilotPluginOpenAIPlugin(),
    ];
  }

  static customCopilots(): OptionItem[] {
    return [
      CapabilityOptions.customCopilotBasic(),
      CapabilityOptions.customCopilotRag(),
      CapabilityOptions.customCopilotAssistant(),
    ];
  }

  static tdpIntegrationCapabilities(): OptionItem[] {
    // templates that are used by TDP integration only
    return [
      CapabilityOptions.me(),
      CapabilityOptions.botAndMe(),
      CapabilityOptions.nonSsoTabAndBot(),
    ];
  }

  /**
   * static capability list, which does not depend on any feature flags
   */
  static staticAll(inputs?: Inputs): OptionItem[] {
    const capabilityOptions = [
      ...CapabilityOptions.bots(inputs),
      ...CapabilityOptions.tabs(),
      ...CapabilityOptions.collectMECaps(),
      ...CapabilityOptions.copilotPlugins(),
      ...CapabilityOptions.customCopilots(),
      ...CapabilityOptions.tdpIntegrationCapabilities(),
    ];
    capabilityOptions.push(...CapabilityOptions.officeAddinStaticCapabilities());
    return capabilityOptions;
  }

  /**
   * dynamic capability list, which depends on feature flags
   */
  static all(inputs?: Inputs): OptionItem[] {
    const capabilityOptions = [
      ...CapabilityOptions.bots(inputs),
      ...CapabilityOptions.tabs(),
      ...CapabilityOptions.collectMECaps(),
    ];
    if (isApiCopilotPluginEnabled()) {
      capabilityOptions.push(...CapabilityOptions.copilotPlugins());
    }
    capabilityOptions.push(...CapabilityOptions.customCopilots());
    if (isTdpTemplateCliTestEnabled()) {
      // test templates that are used by TDP integration only
      capabilityOptions.push(...CapabilityOptions.tdpIntegrationCapabilities());
    }
    capabilityOptions.push(
      ...CapabilityOptions.officeAddinDynamicCapabilities(inputs?.projectType, inputs?.host)
    );
    return capabilityOptions;
  }

  static outlookAddinImport(): OptionItem {
    return {
      id: "outlook-addin-import",
      label: getLocalizedString("core.importAddin.label"),
      detail: getLocalizedString("core.importAddin.detail"),
    };
  }

  static officeAddinImport(): OptionItem {
    return {
      id: "office-addin-import",
      label: getLocalizedString("core.importOfficeAddin.label"),
      detail: getLocalizedString("core.importAddin.detail"),
      description: getLocalizedString(
        "core.createProjectQuestion.option.description.previewOnWindow"
      ),
    };
  }

  static officeContentAddin(): OptionItem {
    return {
      id: "office-content-addin",
      label: getLocalizedString("core.officeContentAddin.label"),
      detail: getLocalizedString("core.officeContentAddin.detail"),
    };
  }

  // static officeXMLAddinHostOptionItems(host: string): OptionItem[] {
  //   return getOfficeXMLAddinHostProjectOptions(host).map((x) => ({
  //     id: x.proj,
  //     label: getLocalizedString(x.title),
  //     detail: getLocalizedString(x.detail),
  //   }));
  // }

  // static jsonAddinTaskpane(): OptionItem {
  //   return {
  //     id: "json-taskpane",
  //     label: getLocalizedString("core.newTaskpaneAddin.label"),
  //     detail: getLocalizedString("core.newTaskpaneAddin.detail"),
  //     description: getLocalizedString(
  //       "core.createProjectQuestion.option.description.previewOnWindow"
  //     ),
  //   };
  // }

  // static officeAddinItems(): OptionItem[] {
  //   return officeAddinJsonData.getProjectTemplateNames().map((template) => ({
  //     id: template,
  //     label: getLocalizedString(officeAddinJsonData.getProjectDisplayName(template)),
  //     detail: getLocalizedString(officeAddinJsonData.getProjectDetails(template)),
  //   }));
  // }

  static nonSsoTabAndBot(): OptionItem {
    return {
      id: "TabNonSsoAndBot",
      label: "", // No need to set display name as this option won't be shown in UI
    };
  }

  static botAndMe(): OptionItem {
    return {
      id: "BotAndMessageExtension",
      label: "", // No need to set display name as this option won't be shown in UI
    };
  }

  // copilot plugin
  static copilotPluginNewApi(): OptionItem {
    return {
      id: copilotPluginNewApiOptionId,
      label: getLocalizedString(
        "core.createProjectQuestion.capability.copilotPluginNewApiOption.label"
      ),
      detail: getLocalizedString(
        "core.createProjectQuestion.capability.copilotPluginNewApiOption.detail"
      ),
    };
  }

  static copilotPluginApiSpec(): OptionItem {
    return {
      id: copilotPluginApiSpecOptionId,
      label: getLocalizedString(
        "core.createProjectQuestion.capability.copilotPluginApiSpecOption.label"
      ),
      detail: getLocalizedString(
        "core.createProjectQuestion.capability.copilotPluginApiSpecOption.detail"
      ),
    };
  }

  static copilotPluginOpenAIPlugin(): OptionItem {
    return {
      id: copilotPluginOpenAIPluginOptionId,
      label: getLocalizedString(
        "core.createProjectQuestion.capability.copilotPluginAIPluginOption.label"
      ),
      detail: getLocalizedString(
        "core.createProjectQuestion.capability.copilotPluginAIPluginOption.detail"
      ),
    };
  }

  static aiBot(): OptionItem {
    return {
      id: "ai-bot",
      label: getLocalizedString("core.aiBotOption.label"),
      detail: getLocalizedString("core.aiBotOption.detail"),
    };
  }

  static aiAssistantBot(): OptionItem {
    return {
      id: "ai-assistant-bot",
      label: getLocalizedString("core.aiAssistantBotOption.label"),
      detail: getLocalizedString("core.aiAssistantBotOption.detail"),
      description: getLocalizedString("core.createProjectQuestion.option.description.preview"),
    };
  }

  // custom copilot
  static customCopilotBasic(): OptionItem {
    return {
      id: "custom-copilot-basic",
      label: getLocalizedString(
        "core.createProjectQuestion.capability.customCopilotBasicOption.label"
      ),
      detail: getLocalizedString(
        "core.createProjectQuestion.capability.customCopilotBasicOption.detail"
      ),
    };
  }

  static customCopilotRag(): OptionItem {
    return {
      id: "custom-copilot-rag",
      label: getLocalizedString(
        "core.createProjectQuestion.capability.customCopilotRagOption.label"
      ),
      detail: getLocalizedString(
        "core.createProjectQuestion.capability.customCopilotRagOption.detail"
      ),
    };
  }

  static customCopilotAssistant(): OptionItem {
    return {
      id: "custom-copilot-agent",
      label: getLocalizedString(
        "core.createProjectQuestion.capability.customCopilotAssistantOption.label"
      ),
      detail: getLocalizedString(
        "core.createProjectQuestion.capability.customCopilotAssistantOption.detail"
      ),
    };
  }
}

export function capabilityQuestion(): SingleSelectQuestion {
  return {
    name: QuestionNames.Capabilities,
    title: (inputs: Inputs) => {
      const projectType = inputs[QuestionNames.ProjectType];
      switch (projectType) {
        case ProjectTypeOptions.bot().id:
          return getLocalizedString("core.createProjectQuestion.projectType.bot.title");
        case ProjectTypeOptions.tab().id:
          return getLocalizedString("core.createProjectQuestion.projectType.tab.title");
        case ProjectTypeOptions.me().id:
          return getLocalizedString(
            "core.createProjectQuestion.projectType.messageExtension.title"
          );
        case ProjectTypeOptions.outlookAddin().id:
        case ProjectTypeOptions.officeAddin().id:
        case ProjectTypeOptions.officeXMLAddin().id: {
          switch (inputs[QuestionNames.OfficeAddinHost]) {
            case OfficeAddinHostOptions.outlook().id:
              return getLocalizedString(
                "core.createProjectQuestion.projectType.outlookAddin.title"
              );
            case OfficeAddinHostOptions.word().id:
              return getLocalizedString(
                "core.createProjectQuestion.officeXMLAddin.word.create.title"
              );
            case OfficeAddinHostOptions.excel().id:
              return getLocalizedString(
                "core.createProjectQuestion.officeXMLAddin.excel.create.title"
              );
            case OfficeAddinHostOptions.powerpoint().id:
              return getLocalizedString(
                "core.createProjectQuestion.officeXMLAddin.powerpoint.create.title"
              );
          }
          return getLocalizedString("core.createProjectQuestion.projectType.officeAddin.title");
        }
        case ProjectTypeOptions.copilotPlugin().id:
          return getLocalizedString("core.createProjectQuestion.projectType.copilotPlugin.title");
        case ProjectTypeOptions.customCopilot().id:
          return getLocalizedString("core.createProjectQuestion.projectType.customCopilot.title");
        default:
          return getLocalizedString("core.createCapabilityQuestion.titleNew");
      }
    },
    cliDescription: "Specifies the Microsoft Teams App capability.",
    cliName: CliQuestionName.Capability,
    cliShortName: "c",
    cliChoiceListCommand: "teamsapp list templates",
    type: "singleSelect",
    staticOptions: CapabilityOptions.staticAll(),
    dynamicOptions: (inputs: Inputs) => {
      // from dev portal
      if (isFromDevPortal(inputs)) {
        const capability = getProjectTypeAndCapability(inputs.teamsAppFromTdp)?.templateId;
        if (capability) {
          return [capability];
        }
      }
      // dotnet capabilities
      if (getRuntime(inputs) === RuntimeOptions.DotNet().id) {
        return CapabilityOptions.dotnetCaps(inputs);
      }

      if (inputs.nonInteractive && inputs.platform === Platform.CLI) {
        //cli non-interactive mode the choice list is the same as staticOptions
        return CapabilityOptions.all(inputs);
      }

      // nodejs capabilities
      const projectType = inputs[QuestionNames.ProjectType];
      if (projectType === ProjectTypeOptions.bot().id) {
        return CapabilityOptions.bots(inputs);
      } else if (projectType === ProjectTypeOptions.tab().id) {
        return CapabilityOptions.tabs();
      } else if (projectType === ProjectTypeOptions.me().id) {
        return CapabilityOptions.mes();
      } else if (ProjectTypeOptions.officeAddinAllIds().includes(projectType)) {
        return CapabilityOptions.officeAddinDynamicCapabilities(
          projectType,
          inputs[QuestionNames.OfficeAddinHost]
        );
      } else if (projectType === ProjectTypeOptions.copilotPlugin().id) {
        return CapabilityOptions.copilotPlugins();
      } else if (projectType === ProjectTypeOptions.customCopilot().id) {
        return CapabilityOptions.customCopilots();
      } else {
        return CapabilityOptions.all(inputs);
      }
    },
    placeholder: (inputs: Inputs) => {
      if (inputs[QuestionNames.ProjectType] === ProjectTypeOptions.copilotPlugin().id) {
        return getLocalizedString(
          "core.createProjectQuestion.projectType.copilotPlugin.placeholder"
        );
      } else if (inputs[QuestionNames.ProjectType] === ProjectTypeOptions.customCopilot().id) {
        return getLocalizedString(
          "core.createProjectQuestion.projectType.customCopilot.placeholder"
        );
      }
      return getLocalizedString("core.createCapabilityQuestion.placeholder");
    },
    forgetLastValue: true,
    skipSingleOption: true,
  };
}

export class MeArchitectureOptions {
  static botMe(): OptionItem {
    return {
      id: "bot",
      label: getLocalizedString("core.createProjectQuestion.capability.botMessageExtension.label"),
      detail: getLocalizedString(
        "core.createProjectQuestion.capability.botMessageExtension.detail"
      ),
      description: getLocalizedString(
        "core.createProjectQuestion.option.description.worksInOutlook"
      ),
    };
  }

  static botPlugin(): OptionItem {
    return {
      id: "bot-plugin",
      label: getLocalizedString("core.createProjectQuestion.capability.botMessageExtension.label"),
      detail: getLocalizedString(
        "core.createProjectQuestion.capability.botMessageExtension.detail"
      ),
      description: getLocalizedString(
        "core.createProjectQuestion.option.description.worksInOutlookCopilot"
      ),
    };
  }

  static newApi(): OptionItem {
    return {
      id: "new-api",
      label: getLocalizedString(
        "core.createProjectQuestion.capability.copilotPluginNewApiOption.label"
      ),
      detail: getLocalizedString(
        "core.createProjectQuestion.capability.messageExtensionNewApiOption.detail"
      ),
    };
  }

  static apiSpec(): OptionItem {
    return {
      id: "api-spec",
      label: getLocalizedString(
        "core.createProjectQuestion.capability.copilotPluginApiSpecOption.label"
      ),
      detail: getLocalizedString(
        "core.createProjectQuestion.capability.messageExtensionApiSpecOption.detail"
      ),
    };
  }

  static all(): OptionItem[] {
    return [
      MeArchitectureOptions.newApi(),
      MeArchitectureOptions.apiSpec(),
      isCopilotPluginEnabled() ? MeArchitectureOptions.botPlugin() : MeArchitectureOptions.botMe(),
    ];
  }

  static staticAll(): OptionItem[] {
    return [
      MeArchitectureOptions.newApi(),
      MeArchitectureOptions.apiSpec(),
      MeArchitectureOptions.botPlugin(),
      MeArchitectureOptions.botMe(),
    ];
  }
}

export function meArchitectureQuestion(): SingleSelectQuestion {
  return {
    name: QuestionNames.MeArchitectureType,
    title: getLocalizedString("core.createProjectQuestion.meArchitecture.title"),
    cliDescription: "Architecture of Search Based Message Extension.",
    cliShortName: "m",
    type: "singleSelect",
    staticOptions: MeArchitectureOptions.staticAll(),
    dynamicOptions: (inputs: Inputs) => {
      return MeArchitectureOptions.all();
    },
    default: MeArchitectureOptions.newApi().id,
    placeholder: getLocalizedString(
      "core.createProjectQuestion.projectType.copilotPlugin.placeholder"
    ),
    forgetLastValue: true,
    skipSingleOption: true,
  };
}

enum HostType {
  AppService = "app-service",
  Functions = "azure-functions",
}

const NotificationTriggers = {
  HTTP: "http",
  TIMER: "timer",
} as const;

type NotificationTrigger = typeof NotificationTriggers[keyof typeof NotificationTriggers];

interface HostTypeTriggerOptionItem extends OptionItem {
  hostType: HostType;
  triggers?: NotificationTrigger[];
}

export class NotificationTriggerOptions {
  static appService(): HostTypeTriggerOptionItem {
    return {
      id: "http-restify",
      hostType: HostType.AppService,
      label: getLocalizedString("plugins.bot.triggers.http-restify.label"),
      description: getLocalizedString("plugins.bot.triggers.http-restify.description"),
      detail: getLocalizedString("plugins.bot.triggers.http-restify.detail"),
    };
  }
  static appServiceForVS(): HostTypeTriggerOptionItem {
    return {
      id: "http-webapi",
      hostType: HostType.AppService,
      label: getLocalizedString("plugins.bot.triggers.http-webapi.label"),
      description: getLocalizedString("plugins.bot.triggers.http-webapi.description"),
      detail: getLocalizedString("plugins.bot.triggers.http-webapi.detail"),
    };
  }
  // NOTE: id must be the sample as cliName to prevent parsing error for CLI default value.
  static functionsTimerTrigger(): HostTypeTriggerOptionItem {
    return {
      id: "timer-functions",
      hostType: HostType.Functions,
      triggers: [NotificationTriggers.TIMER],
      label: getLocalizedString("plugins.bot.triggers.timer-functions.label"),
      description: getLocalizedString("plugins.bot.triggers.timer-functions.description"),
      detail: getLocalizedString("plugins.bot.triggers.timer-functions.detail"),
    };
  }

  static functionsTimerTriggerIsolated(): HostTypeTriggerOptionItem {
    return {
      id: "timer-functions-isolated",
      hostType: HostType.Functions,
      triggers: [NotificationTriggers.TIMER],
      label: getLocalizedString("plugins.bot.triggers.timer-functions.label"),
      description: getLocalizedString("plugins.bot.triggers.timer-functions.description"),
      detail: getLocalizedString("plugins.bot.triggers.timer-functions.detail"),
    };
  }

  static functionsHttpAndTimerTrigger(): HostTypeTriggerOptionItem {
    return {
      id: "http-and-timer-functions",
      hostType: HostType.Functions,
      triggers: [NotificationTriggers.HTTP, NotificationTriggers.TIMER],
      label: getLocalizedString("plugins.bot.triggers.http-and-timer-functions.label"),
      description: getLocalizedString("plugins.bot.triggers.http-and-timer-functions.description"),
      detail: getLocalizedString("plugins.bot.triggers.http-and-timer-functions.detail"),
    };
  }

  static functionsHttpAndTimerTriggerIsolated(): HostTypeTriggerOptionItem {
    return {
      id: "http-and-timer-functions-isolated",
      hostType: HostType.Functions,
      triggers: [NotificationTriggers.HTTP, NotificationTriggers.TIMER],
      label: getLocalizedString("plugins.bot.triggers.http-and-timer-functions.label"),
      description: getLocalizedString("plugins.bot.triggers.http-and-timer-functions.description"),
      detail: getLocalizedString("plugins.bot.triggers.http-and-timer-functions.detail"),
    };
  }

  static functionsHttpTrigger(): HostTypeTriggerOptionItem {
    return {
      id: "http-functions",
      hostType: HostType.Functions,
      triggers: [NotificationTriggers.HTTP],
      label: getLocalizedString("plugins.bot.triggers.http-functions.label"),
      description: getLocalizedString("plugins.bot.triggers.http-functions.description"),
      detail: getLocalizedString("plugins.bot.triggers.http-functions.detail"),
    };
  }

  static functionsHttpTriggerIsolated(): HostTypeTriggerOptionItem {
    return {
      id: "http-functions-isolated",
      hostType: HostType.Functions,
      triggers: [NotificationTriggers.HTTP],
      label: getLocalizedString("plugins.bot.triggers.http-functions.label"),
      description: getLocalizedString("plugins.bot.triggers.http-functions.description"),
      detail: getLocalizedString("plugins.bot.triggers.http-functions.detail"),
    };
  }

  static functionsTriggers(): HostTypeTriggerOptionItem[] {
    return [
      NotificationTriggerOptions.functionsHttpAndTimerTrigger(),
      NotificationTriggerOptions.functionsHttpTrigger(),
      NotificationTriggerOptions.functionsTimerTrigger(),
    ];
  }

  static all(): HostTypeTriggerOptionItem[] {
    return [
      NotificationTriggerOptions.appService(),
      NotificationTriggerOptions.appServiceForVS(),
      NotificationTriggerOptions.functionsHttpAndTimerTrigger(),
      NotificationTriggerOptions.functionsHttpTrigger(),
      NotificationTriggerOptions.functionsTimerTrigger(),
    ];
  }
}

function getRuntime(inputs: Inputs): string {
  let runtime = RuntimeOptions.NodeJS().id;
  if (isCLIDotNetEnabled()) {
    runtime = inputs[QuestionNames.Runtime] || runtime;
  } else {
    if (inputs?.platform === Platform.VS) {
      runtime = RuntimeOptions.DotNet().id;
    }
  }
  return runtime;
}

function botTriggerQuestion(): SingleSelectQuestion {
  return {
    name: QuestionNames.BotTrigger,
    title: getLocalizedString("plugins.bot.questionHostTypeTrigger.title"),
    cliDescription: "Specifies the trigger for `Chat Notification Message` app template.",
    cliShortName: "t",
    type: "singleSelect",
    staticOptions: NotificationTriggerOptions.all(),
    dynamicOptions: (inputs: Inputs) => {
      const runtime = getRuntime(inputs);
      return [
        runtime === RuntimeOptions.DotNet().id
          ? NotificationTriggerOptions.appServiceForVS()
          : NotificationTriggerOptions.appService(),
        ...NotificationTriggerOptions.functionsTriggers(),
      ];
    },
    default: (inputs: Inputs) => {
      const runtime = getRuntime(inputs);
      return runtime === RuntimeOptions.DotNet().id
        ? NotificationTriggerOptions.appServiceForVS().id
        : NotificationTriggerOptions.appService().id;
    },
    placeholder: getLocalizedString("plugins.bot.questionHostTypeTrigger.placeholder"),
  };
}

function SPFxSolutionQuestion(): SingleSelectQuestion {
  return {
    type: "singleSelect",
    name: QuestionNames.SPFxSolution,
    title: getLocalizedString("plugins.spfx.questions.spfxSolution.title"),
    cliDescription: "Create a new or import an existing SharePoint Framework solution.",
    cliShortName: "s",
    staticOptions: [
      {
        id: "new",
        label: getLocalizedString("plugins.spfx.questions.spfxSolution.createNew"),
        detail: getLocalizedString("plugins.spfx.questions.spfxSolution.createNew.detail"),
      },
      {
        id: "import",
        label: getLocalizedString("plugins.spfx.questions.spfxSolution.importExisting"),
        detail: getLocalizedString("plugins.spfx.questions.spfxSolution.importExisting.detail"),
      },
    ],
    default: "new",
  };
}
export function SPFxPackageSelectQuestion(): SingleSelectQuestion {
  return {
    type: "singleSelect",
    name: QuestionNames.SPFxInstallPackage,
    title: getLocalizedString("plugins.spfx.questions.packageSelect.title"),
    cliDescription: "Install the latest version of SharePoint Framework.",
    staticOptions: [],
    placeholder: getLocalizedString("plugins.spfx.questions.packageSelect.placeholder"),
    dynamicOptions: async (inputs: Inputs): Promise<OptionItem[]> => {
      const versions = await Promise.all([
        Utils.findGloballyInstalledVersion(undefined, Constants.GeneratorPackageName, 0, false),
        Utils.findLatestVersion(undefined, Constants.GeneratorPackageName, 5),
        Utils.findGloballyInstalledVersion(undefined, Constants.YeomanPackageName, 0, false),
      ]);

      inputs.globalSpfxPackageVersion = versions[0];
      inputs.latestSpfxPackageVersion = versions[1];
      inputs.globalYeomanPackageVersion = versions[2];

      return [
        {
          id: SPFxVersionOptionIds.installLocally,

          label:
            versions[1] !== undefined
              ? getLocalizedString(
                  "plugins.spfx.questions.packageSelect.installLocally.withVersion.label",
                  "v" + versions[1]
                )
              : getLocalizedString(
                  "plugins.spfx.questions.packageSelect.installLocally.noVersion.label"
                ),
        },
        {
          id: SPFxVersionOptionIds.globalPackage,
          label:
            versions[0] !== undefined
              ? getLocalizedString(
                  "plugins.spfx.questions.packageSelect.useGlobalPackage.withVersion.label",
                  "v" + versions[0]
                )
              : getLocalizedString(
                  "plugins.spfx.questions.packageSelect.useGlobalPackage.noVersion.label"
                ),
          description: getLocalizedString(
            "plugins.spfx.questions.packageSelect.useGlobalPackage.detail",
            Constants.RecommendedLowestSpfxVersion
          ),
        },
      ];
    },
    default: SPFxVersionOptionIds.installLocally,
    validation: {
      validFunc: (input: string, previousInputs?: Inputs): Promise<string | undefined> => {
        if (input === SPFxVersionOptionIds.globalPackage) {
          const hasPackagesInstalled =
            !!previousInputs &&
            !!previousInputs.globalSpfxPackageVersion &&
            !!previousInputs.globalYeomanPackageVersion;
          if (!hasPackagesInstalled) {
            return Promise.reject(DevEnvironmentSetupError());
          }
        }
        return Promise.resolve(undefined);
      },
    },
    isBoolean: true,
  };
}

export function SPFxFrameworkQuestion(): SingleSelectQuestion {
  return {
    type: "singleSelect",
    name: QuestionNames.SPFxFramework,
    cliShortName: "k",
    cliDescription: "Framework.",
    title: getLocalizedString("plugins.spfx.questions.framework.title"),
    staticOptions: [
      { id: "react", label: "React" },
      { id: "minimal", label: "Minimal" },
      { id: "none", label: "None" },
    ],
    placeholder: "Select an option",
    default: "react",
  };
}

export function SPFxWebpartNameQuestion(): TextInputQuestion {
  return {
    type: "text",
    name: QuestionNames.SPFxWebpartName,
    cliShortName: "w",
    cliDescription: "Name for SharePoint Framework Web Part.",
    title: getLocalizedString("plugins.spfx.questions.webpartName"),
    default: Constants.DEFAULT_WEBPART_NAME,
    validation: {
      validFunc: async (input: string, previousInputs?: Inputs): Promise<string | undefined> => {
        const schema = {
          pattern: "^[a-zA-Z_][a-zA-Z0-9_]*$",
        };
        const validateRes = jsonschema.validate(input, schema);
        if (validateRes.errors && validateRes.errors.length > 0) {
          return getLocalizedString(
            "plugins.spfx.questions.webpartName.error.notMatch",
            input,
            schema.pattern
          );
        }

        if (
          previousInputs &&
          ((previousInputs.stage === Stage.addWebpart &&
            previousInputs[QuestionNames.SPFxFolder]) ||
            (previousInputs?.stage === Stage.addFeature && previousInputs?.projectPath))
        ) {
          const webpartFolder = path.join(
            previousInputs[QuestionNames.SPFxFolder],
            "src",
            "webparts",
            input
          );
          if (await fs.pathExists(webpartFolder)) {
            return getLocalizedString(
              "plugins.spfx.questions.webpartName.error.duplicate",
              webpartFolder
            );
          }
        }
        return undefined;
      },
    },
  };
}
export enum SPFxVersionOptionIds {
  installLocally = "true",
  globalPackage = "false",
}

export function SPFxImportFolderQuestion(hasDefaultFunc = false): FolderQuestion {
  return {
    type: "folder",
    name: QuestionNames.SPFxFolder,
    title: getLocalizedString("core.spfxFolder.title"),
    cliDescription: "Directory or Path that contains the existing SharePoint Framework solution.",
    placeholder: getLocalizedString("core.spfxFolder.placeholder"),
    default: hasDefaultFunc
      ? (inputs: Inputs) => {
          if (inputs.projectPath) return path.join(inputs.projectPath, "src");
          return undefined;
        }
      : undefined,
  };
}

export function officeAddinHostingQuestion(): SingleSelectQuestion {
  return {
    name: QuestionNames.OfficeAddinHost,
    title: getLocalizedString("core.createProjectQuestion.officeXMLAddin.create.title"),
    type: "singleSelect",
    staticOptions: OfficeAddinHostOptions.all(),
  };
}

export function officeAddinFrameworkQuestion(): SingleSelectQuestion {
  return {
    type: "singleSelect",
    name: QuestionNames.OfficeAddinFramework,
    cliShortName: "f",
    cliDescription: "Framework for WXP extension.",
    title: getLocalizedString("core.createProjectQuestion.projectType.officeAddin.framework.title"),
    dynamicOptions: getAddinFrameworkOptions,
    staticOptions: [
      { id: "default", label: "Default" },
      { id: "react", label: "React" },
    ],
    placeholder: getLocalizedString(
      "core.createProjectQuestion.projectType.officeAddin.framework.placeholder"
    ),
    skipSingleOption: true,
  };
}

export function getAddinFrameworkOptions(inputs: Inputs): OptionItem[] {
  const projectType = inputs[QuestionNames.ProjectType];
  const capabilities = inputs[QuestionNames.Capabilities];
  const host = inputs[QuestionNames.OfficeAddinHost];
  if (
    projectType === ProjectTypeOptions.outlookAddin().id ||
    (projectType === ProjectTypeOptions.officeXMLAddin().id &&
      host === OfficeAddinHostOptions.outlook().id)
  ) {
    return [{ id: "default", label: "Default" }];
  } else if (
    (projectType === ProjectTypeOptions.officeAddin().id &&
      capabilities === CapabilityOptions.officeContentAddin().id) ||
    capabilities === CapabilityOptions.officeAddinImport().id
  ) {
    return [{ id: "default", label: "Default" }];
  } else {
    return [
      { id: "default", label: "Default" },
      { id: "react", label: "React" },
    ];
  }
}

/**
 * when project-type=office-addin-type(office-addin-framework-type=default or react), use selected value;
 * when project-type=outlook-addin-type, no framework to select, office-addin-framework-type=default_old
 * when project-type=office-xml-addin-type, no framework to select, office-addin-framework-type=default_old
 */
export function getOfficeAddinFramework(inputs: Inputs): string {
  const projectType = inputs[QuestionNames.ProjectType];
  if (
    projectType === ProjectTypeOptions.officeAddin().id &&
    inputs[QuestionNames.OfficeAddinFramework]
  ) {
    return inputs[QuestionNames.OfficeAddinFramework];
  } else if (
    (projectType === ProjectTypeOptions.officeXMLAddin().id &&
      inputs[QuestionNames.OfficeAddinHost] === OfficeAddinHostOptions.outlook().id) ||
    projectType === ProjectTypeOptions.outlookAddin().id
  ) {
    return "default_old";
  } else {
    return "default";
  }
}

export function getLanguageOptions(inputs: Inputs): OptionItem[] {
  const runtime = getRuntime(inputs);
  // dotnet runtime only supports C#
  if (runtime === RuntimeOptions.DotNet().id) {
    return [{ id: ProgrammingLanguage.CSharp, label: "C#" }];
  }
  const capabilities = inputs[QuestionNames.Capabilities] as string;
  const host = inputs[QuestionNames.OfficeAddinHost] as string;

  // office addin supports language defined in officeAddinJsonData
  const projectType = inputs[QuestionNames.ProjectType];
  if (ProjectTypeOptions.officeAddinAllIds().includes(projectType)) {
    if (capabilities.endsWith("-manifest")) {
      return [{ id: ProgrammingLanguage.JS, label: "JavaScript" }];
    }
    if (
      projectType === ProjectTypeOptions.outlookAddin().id ||
      (projectType === ProjectTypeOptions.officeXMLAddin().id &&
        host === OfficeAddinHostOptions.outlook().id)
    ) {
      return [{ id: ProgrammingLanguage.TS, label: "TypeScript" }];
    }
    const officeXMLAddinLangConfig = getOfficeAddinTemplateConfig(projectType, host)[capabilities]
      .framework["default"];
    const officeXMLAddinLangOptions = [];
    if (!!officeXMLAddinLangConfig.typescript)
      officeXMLAddinLangOptions.push({ id: ProgrammingLanguage.TS, label: "TypeScript" });
    if (!!officeXMLAddinLangConfig.javascript)
      officeXMLAddinLangOptions.push({ id: ProgrammingLanguage.JS, label: "JavaScript" });
    return officeXMLAddinLangOptions;
  }

  if (capabilities === CapabilityOptions.SPFxTab().id) {
    // SPFx only supports typescript
    return [{ id: ProgrammingLanguage.TS, label: "TypeScript" }];
  } else if (
    capabilitiesHavePythonOption.includes(capabilities) &&
    !(
      capabilities == CapabilityOptions.customCopilotRag().id &&
      (inputs[CapabilityOptions.customCopilotRag().id] ==
        CustomCopilotRagOptions.microsoft365().id ||
        inputs[CapabilityOptions.customCopilotRag().id] == CustomCopilotRagOptions.customApi().id)
    )
  ) {
    // support python language
    return [
      { id: ProgrammingLanguage.JS, label: "JavaScript" },
      { id: ProgrammingLanguage.TS, label: "TypeScript" },
      {
        id: ProgrammingLanguage.PY,
        label: "Python",
        detail: "",
        description: getLocalizedString("core.createProjectQuestion.option.description.preview"),
      },
    ];
  } else {
    // other cases
    return [
      { id: ProgrammingLanguage.JS, label: "JavaScript" },
      { id: ProgrammingLanguage.TS, label: "TypeScript" },
    ];
  }
}

export enum ProgrammingLanguage {
  JS = "javascript",
  TS = "typescript",
  CSharp = "csharp",
  PY = "python",
}

export function programmingLanguageQuestion(): SingleSelectQuestion {
  const programmingLanguageQuestion: SingleSelectQuestion = {
    name: QuestionNames.ProgrammingLanguage,
    cliShortName: "l",
    title: getLocalizedString("core.ProgrammingLanguageQuestion.title"),
    type: "singleSelect",
    staticOptions: [
      { id: ProgrammingLanguage.JS, label: "JavaScript" },
      { id: ProgrammingLanguage.TS, label: "TypeScript" },
      { id: ProgrammingLanguage.CSharp, label: "C#" },
      { id: ProgrammingLanguage.PY, label: "Python" },
    ],
    dynamicOptions: getLanguageOptions,
    default: (inputs: Inputs) => {
      return getLanguageOptions(inputs)[0].id;
    },
    placeholder: (inputs: Inputs): string => {
      const runtime = getRuntime(inputs);
      // dotnet
      if (runtime === RuntimeOptions.DotNet().id) {
        return "";
      }

      const capabilities = inputs[QuestionNames.Capabilities] as string;

      // // office addin
      // const projectType = inputs[QuestionNames.ProjectType];
      // if (projectType === ProjectTypeOptions.outlookAddin().id) {
      //   const template = getTemplate(inputs);
      //   const options = officeAddinJsonData.getSupportedScriptTypesNew(template);
      //   return options[0] || "No Options";
      // }

      // SPFx
      if (capabilities === CapabilityOptions.SPFxTab().id) {
        return getLocalizedString("core.ProgrammingLanguageQuestion.placeholder.spfx");
      }
      // other
      return getLocalizedString("core.ProgrammingLanguageQuestion.placeholder");
    },
    skipSingleOption: true,
  };
  return programmingLanguageQuestion;
}

export function folderQuestion(): FolderQuestion {
  return {
    type: "folder",
    name: QuestionNames.Folder,
    cliShortName: "f",
    title: (inputs: Inputs) =>
      CLIPlatforms.includes(inputs.platform)
        ? "Directory where the project folder will be created in"
        : getLocalizedString("core.question.workspaceFolder.title"),
    cliDescription: "Directory where the project folder will be created in.",
    placeholder: getLocalizedString("core.question.workspaceFolder.placeholder"),
    default: (inputs: Inputs) =>
      CLIPlatforms.includes(inputs.platform)
        ? "./"
        : path.join(os.homedir(), ConstantString.RootFolder),
  };
}

export const AppNamePattern =
  '^(?=(.*[\\da-zA-Z]){2})[a-zA-Z][^"<>:\\?/*&|\u0000-\u001F]*[^"\\s.<>:\\?/*&|\u0000-\u001F]$';

export function appNameQuestion(): TextInputQuestion {
  const question: TextInputQuestion = {
    type: "text",
    name: QuestionNames.AppName,
    cliShortName: "n",
    title: getLocalizedString("core.question.appName.title"),
    required: true,
    default: async (inputs: Inputs) => {
      let defaultName = undefined;
      if (inputs.teamsAppFromTdp?.appName) {
        defaultName = convertToAlphanumericOnly(inputs.teamsAppFromTdp?.appName);
      } else if (inputs[QuestionNames.SPFxSolution] == "import") {
        defaultName = await SPFxGenerator.getSolutionName(inputs[QuestionNames.SPFxFolder]);
      } else if (inputs.openAIPluginManifest) {
        defaultName = inputs.openAIPluginManifest.name_for_human;
      }
      return defaultName;
    },
    validation: {
      validFunc: async (input: string, previousInputs?: Inputs): Promise<string | undefined> => {
        const schema = {
          pattern: AppNamePattern,
          maxLength: 30,
        };
        if (input.length === 25) {
          // show warning notification because it may exceed the Teams app name max length after appending suffix
          const context = createContextV3();
          if (previousInputs?.platform === Platform.VSCode) {
            void context.userInteraction.showMessage(
              "warn",
              getLocalizedString("core.QuestionAppName.validation.lengthWarning"),
              false
            );
          } else {
            context.logProvider.warning(
              getLocalizedString("core.QuestionAppName.validation.lengthWarning")
            );
          }
        }
        const appName = input;
        const validateResult = jsonschema.validate(appName, schema);
        if (validateResult.errors && validateResult.errors.length > 0) {
          if (validateResult.errors[0].name === "pattern") {
            return getLocalizedString("core.QuestionAppName.validation.pattern");
          }
          if (validateResult.errors[0].name === "maxLength") {
            return getLocalizedString("core.QuestionAppName.validation.maxlength");
          }
        }
        if (previousInputs && previousInputs.folder) {
          const folder = previousInputs.folder as string;
          if (folder) {
            const projectPath = path.resolve(folder, appName);
            const exists = await fs.pathExists(projectPath);
            if (exists)
              return getLocalizedString("core.QuestionAppName.validation.pathExist", projectPath);
          }
        }
        return undefined;
      },
    },
    placeholder: getLocalizedString("core.question.appName.placeholder"),
  };
  return question;
}

function sampleSelectQuestion(): SingleSelectQuestion {
  return {
    type: "singleSelect",
    name: QuestionNames.Samples,
    cliName: "sample-name",
    cliDescription: "Specifies the Microsoft Teams App sample name.",
    cliChoiceListCommand: "teamsapp list samples",
    skipValidation: true,
    cliType: "argument",
    title: getLocalizedString("core.SampleSelect.title"),
    staticOptions: [
      "hello-world-tab-with-backend",
      "graph-toolkit-contact-exporter",
      "bot-sso",
      "todo-list-SPFx",
      "hello-world-in-meeting",
      "todo-list-with-Azure-backend-M365",
      "NPM-search-connector-M365",
      "bot-proactive-messaging-teamsfx",
      "adaptive-card-notification",
      "incoming-webhook-notification",
      "stocks-update-notification-bot",
      "query-org-user-with-message-extension-sso",
      "team-central-dashboard",
      "graph-connector-app",
      "graph-toolkit-one-productivity-hub",
      "todo-list-with-Azure-backend",
      "share-now",
      "hello-world-teams-tab-and-outlook-add-in",
      "outlook-add-in-set-signature",
      "developer-assist-dashboard",
      "live-share-dice-roller",
      "teams-chef-bot",
      "spfx-productivity-dashboard",
      "react-retail-dashboard",
      "sso-enabled-tab-via-apim-proxy",
      "large-scale-notification",
      "graph-connector-bot",
    ], //using a static list instead of dynamic list to avoid the delay of fetching sample list for CLL_HELP
    dynamicOptions: async () => {
      return (await sampleProvider.SampleCollection).samples.map((sample) => {
        return {
          id: sample.id,
          label: sample.title,
          description: `${sample.time} • ${sample.configuration}`,
          detail: sample.shortDescription,
        } as OptionItem;
      });
    },
    placeholder: getLocalizedString("core.SampleSelect.placeholder"),
    buttons: [
      {
        icon: "library",
        tooltip: getLocalizedString("core.SampleSelect.buttons.viewSamples"),
        command: "fx-extension.openSamples",
      },
    ],
  };
}
export class RuntimeOptions {
  static NodeJS(): OptionItem {
    return {
      id: "node",
      label: "Node.js",
      detail: getLocalizedString("core.RuntimeOptionNodeJS.detail"),
    };
  }
  static DotNet(): OptionItem {
    return {
      id: "dotnet",
      label: ".NET Core",
      detail: getLocalizedString("core.RuntimeOptionDotNet.detail"),
    };
  }
}

function runtimeQuestion(): SingleSelectQuestion {
  return {
    type: "singleSelect",
    name: QuestionNames.Runtime,
    title: getLocalizedString("core.getRuntimeQuestion.title"),
    staticOptions: [RuntimeOptions.NodeJS(), RuntimeOptions.DotNet()],
    default: RuntimeOptions.NodeJS().id,
    placeholder: getLocalizedString("core.getRuntimeQuestion.placeholder"),
    cliHidden: true,
  };
}
const defaultTabLocalHostUrl = "https://localhost:53000/index.html#/tab";
const tabContentUrlOptionItem = (tab: StaticTab): OptionItem => {
  return {
    id: tab.name,
    label: tab.name,
    detail: getLocalizedString(
      "core.updateContentUrlOption.description",
      tab.contentUrl,
      defaultTabLocalHostUrl
    ),
  };
};
const tabWebsiteUrlOptionItem = (tab: StaticTab): OptionItem => {
  return {
    id: tab.name,
    label: tab.name,
    detail: getLocalizedString(
      "core.updateWebsiteUrlOption.description",
      tab.websiteUrl,
      defaultTabLocalHostUrl
    ),
  };
};
function getTabWebsiteOptions(inputs: Inputs): OptionItem[] {
  const appDefinition = inputs.teamsAppFromTdp as AppDefinition;
  if (appDefinition?.staticTabs) {
    const tabsWithWebsiteUrls = appDefinition.staticTabs.filter((o) => !!o.websiteUrl);
    if (tabsWithWebsiteUrls.length > 0) {
      return tabsWithWebsiteUrls.map((o) => tabWebsiteUrlOptionItem(o));
    }
  }
  return [];
}

function selectTabWebsiteUrlQuestion(): MultiSelectQuestion {
  return {
    type: "multiSelect",
    name: QuestionNames.ReplaceWebsiteUrl,
    title: getLocalizedString("core.updateWebsiteUrlQuestion.title"),
    staticOptions: [],
    dynamicOptions: getTabWebsiteOptions,
    default: (inputs: Inputs) => {
      const options = getTabWebsiteOptions(inputs);
      return options.map((o) => o.id);
    },
    placeholder: getLocalizedString("core.updateUrlQuestion.placeholder"),
    forgetLastValue: true,
  };
}

function getTabContentUrlOptions(inputs: Inputs): OptionItem[] {
  const appDefinition = inputs.teamsAppFromTdp as AppDefinition;
  if (appDefinition?.staticTabs) {
    const tabsWithContentUrls = appDefinition.staticTabs.filter((o) => !!o.contentUrl);
    if (tabsWithContentUrls.length > 0) {
      return tabsWithContentUrls.map((o) => tabContentUrlOptionItem(o));
    }
  }
  return [];
}

const selectTabsContentUrlQuestion = (): MultiSelectQuestion => {
  return {
    type: "multiSelect",
    name: QuestionNames.ReplaceContentUrl,
    title: getLocalizedString("core.updateContentUrlQuestion.title"),
    staticOptions: [],
    dynamicOptions: getTabContentUrlOptions,
    default: (inputs: Inputs) => {
      const options = getTabContentUrlOptions(inputs);
      return options.map((o) => o.id);
    },
    placeholder: getLocalizedString("core.updateUrlQuestion.placeholder"),
    forgetLastValue: true,
  };
};
const answerToRepaceBotId = "bot";
const answerToReplaceMessageExtensionBotId = "messageExtension";
const botOptionItem = (isMessageExtension: boolean, botId: string): OptionItem => {
  return {
    id: isMessageExtension ? answerToReplaceMessageExtensionBotId : answerToRepaceBotId,
    label: isMessageExtension
      ? getLocalizedString("core.updateBotIdForMessageExtension.label")
      : getLocalizedString("core.updateBotIdForBot.label"),
    detail: isMessageExtension
      ? getLocalizedString("core.updateBotIdForMessageExtension.description", botId)
      : getLocalizedString("core.updateBotIdForBot.description", botId),
  };
};

function getBotIdAndMeId(appDefinition: AppDefinition) {
  const bots = appDefinition.bots;
  const messageExtensions = appDefinition.messagingExtensions;
  // can add only one bot. If existing, the length is 1.
  const botId = !!bots && bots.length > 0 ? bots[0].botId : undefined;
  // can add only one message extension. If existing, the length is 1.
  const messageExtensionId =
    !!messageExtensions && messageExtensions.length > 0 ? messageExtensions[0].botId : undefined;
  return [botId, messageExtensionId];
}

function getBotOptions(inputs: Inputs): OptionItem[] {
  const appDefinition = inputs.teamsAppFromTdp as AppDefinition;
  if (!appDefinition) return [];
  const [botId, messageExtensionId] = getBotIdAndMeId(appDefinition);
  const options: OptionItem[] = [];
  if (botId) {
    options.push(botOptionItem(false, botId));
  }
  if (messageExtensionId) {
    options.push(botOptionItem(true, messageExtensionId));
  }
  return options;
}

export class ApiMessageExtensionAuthOptions {
  static none(): OptionItem {
    return {
      id: "none",
      label: "None",
    };
  }
  static apiKey(): OptionItem {
    return {
      id: "api-key",
      label: "API Key",
    };
  }

  static microsoftEntra(): OptionItem {
    return {
      id: "microsoft-entra",
      label: "Microsoft Entra",
    };
  }

  static all(): OptionItem[] {
    return [
      ApiMessageExtensionAuthOptions.none(),
      ApiMessageExtensionAuthOptions.apiKey(),
      ApiMessageExtensionAuthOptions.microsoftEntra(),
    ];
  }
}

function selectBotIdsQuestion(): MultiSelectQuestion {
  // const statcOptions: OptionItem[] = [];
  // statcOptions.push(botOptionItem(false, "000000-0000-0000"));
  // statcOptions.push(botOptionItem(true, "000000-0000-0000"));
  return {
    type: "multiSelect",
    name: QuestionNames.ReplaceBotIds,
    title: getLocalizedString("core.updateBotIdsQuestion.title"),
    staticOptions: [],
    dynamicOptions: getBotOptions,
    default: (inputs: Inputs) => {
      const options = getBotOptions(inputs);
      return options.map((o) => o.id);
    },
    placeholder: getLocalizedString("core.updateBotIdsQuestion.placeholder"),
    forgetLastValue: true,
  };
}

const maximumLengthOfDetailsErrorMessageInInputBox = 90;

export function apiSpecLocationQuestion(includeExistingAPIs = true): SingleFileOrInputQuestion {
  const correlationId = Correlator.getId(); // This is a workaround for VSCode which will lose correlation id when user accepts the value.
  const validationOnAccept = async (
    input: string,
    inputs?: Inputs
  ): Promise<string | undefined> => {
    try {
      if (!inputs) {
        throw new Error("inputs is undefined"); // should never happen
      }
      const context = createContextV3();
      const res = await listOperations(
        context,
        undefined,
        input.trim(),
        inputs,
        includeExistingAPIs,
        false,
        inputs.platform === Platform.VSCode ? correlationId : undefined
      );
      if (res.isOk()) {
        inputs.supportedApisFromApiSpec = res.value;
      } else {
        const errors = res.error;
        if (inputs.platform === Platform.CLI) {
          return errors.map((e) => e.content).join("\n");
        }
        if (
          errors.length === 1 &&
          errors[0].content.length <= maximumLengthOfDetailsErrorMessageInInputBox
        ) {
          return errors[0].content;
        } else {
          return getLocalizedString(
            "core.createProjectQuestion.apiSpec.multipleValidationErrors.vscode.message"
          );
        }
      }
    } catch (e) {
      const error = assembleError(e);
      throw error;
    }
  };
  return {
    type: "singleFileOrText",
    name: QuestionNames.ApiSpecLocation,
    cliShortName: "a",
    cliDescription: "OpenAPI description document location.",
    title: getLocalizedString("core.createProjectQuestion.apiSpec.title"),
    forgetLastValue: true,
    inputBoxConfig: {
      type: "innerText",
      title: getLocalizedString("core.createProjectQuestion.apiSpec.title"),
      placeholder: getLocalizedString("core.createProjectQuestion.apiSpec.placeholder"),
      name: "input-api-spec-url",
      step: 2, // Add "back" button
      validation: {
        validFunc: (input: string, inputs?: Inputs): Promise<string | undefined> => {
          const result = isValidHttpUrl(input.trim())
            ? undefined
            : inputs?.platform === Platform.CLI
            ? "Please enter a valid HTTP URL without authentication to access your OpenAPI description document or enter a file path of your local OpenAPI description document."
            : getLocalizedString("core.createProjectQuestion.invalidUrl.message");
          return Promise.resolve(result);
        },
      },
    },
    inputOptionItem: {
      id: "input",
      label: getLocalizedString("core.createProjectQuestion.apiSpecInputUrl.label"),
    },
    filters: {
      files: ["json", "yml", "yaml"],
    },
    validation: {
      validFunc: async (input: string, inputs?: Inputs): Promise<string | undefined> => {
        if (!isValidHttpUrl(input.trim()) && !(await fs.pathExists(input.trim()))) {
          return "Please enter a valid HTTP URL without authentication to access your OpenAPI description document or enter a file path of your local OpenAPI description document.";
        }

        return await validationOnAccept(input, inputs);
      },
    },
  };
}

export function openAIPluginManifestLocationQuestion(): TextInputQuestion {
  // export for unit test
  const correlationId = Correlator.getId(); // This is a workaround for VSCode which will lose correlation id when user accepts the value.
  return {
    type: "text",
    name: QuestionNames.OpenAIPluginManifest,
    cliShortName: "m",
    title: getLocalizedString("core.createProjectQuestion.OpenAIPluginDomain"),
    placeholder: getLocalizedString("core.createProjectQuestion.OpenAIPluginDomain.placeholder"),
    cliDescription: "OpenAI plugin website domain or manifest URL.",
    forgetLastValue: true,
    validation: {
      validFunc: (input: string): Promise<string | undefined> => {
        const pattern = /(https?:\/\/)?([a-z0-9-]+(\.[a-z0-9-]+)*)(:[0-9]{1,5})?(\/)?$/i;
        const match = pattern.test(input);

        const result = match
          ? undefined
          : getLocalizedString("core.createProjectQuestion.invalidUrl.message");
        return Promise.resolve(result);
      },
    },
    additionalValidationOnAccept: {
      validFunc: async (input: string, inputs?: Inputs): Promise<string | undefined> => {
        if (!inputs) {
          throw new Error("inputs is undefined"); // should never happen
        }
        let manifest;

        try {
          manifest = await OpenAIPluginManifestHelper.loadOpenAIPluginManifest(input);
          inputs.openAIPluginManifest = manifest;
        } catch (e) {
          const error = assembleError(e);
          return error.message;
        }

        const context = createContextV3();
        try {
          const res = await listOperations(
            context,
            manifest,
            inputs[QuestionNames.ApiSpecLocation],
            inputs,
            true,
            true,
            inputs.platform === Platform.VSCode ? correlationId : undefined
          );
          if (res.isOk()) {
            inputs.supportedApisFromApiSpec = res.value;
          } else {
            const errors = res.error;
            if (inputs.platform === Platform.CLI) {
              return errors.map((e) => e.content).join("\n");
            }
            if (
              errors.length === 1 &&
              errors[0].content.length <= maximumLengthOfDetailsErrorMessageInInputBox
            ) {
              return errors[0].content;
            } else {
              return getLocalizedString(
                "core.createProjectQuestion.openAiPluginManifest.multipleValidationErrors.vscode.message"
              );
            }
          }
        } catch (e) {
          const error = assembleError(e);
          throw error;
        }
      },
    },
  };
}

export function apiMessageExtensionAuthQuestion(): SingleSelectQuestion {
  return {
    type: "singleSelect",
    name: QuestionNames.ApiMEAuth,
    title: getLocalizedString("core.createProjectQuestion.apiMessageExtensionAuth.title"),
    placeholder: getLocalizedString(
      "core.createProjectQuestion.apiMessageExtensionAuth.placeholder"
    ),
    cliDescription: "The authentication type for the API.",
    staticOptions: ApiMessageExtensionAuthOptions.all(),
    dynamicOptions: () => ApiMessageExtensionAuthOptions.all(),
    default: ApiMessageExtensionAuthOptions.none().id,
  };
}

export function apiOperationQuestion(includeExistingAPIs = true): MultiSelectQuestion {
  // export for unit test
  let placeholder = "";

  const isPlugin = (inputs?: Inputs): boolean => {
    return (
      !!inputs && inputs[QuestionNames.Capabilities] === CapabilityOptions.copilotPluginApiSpec().id
    );
  };

  return {
    type: "multiSelect",
    name: QuestionNames.ApiOperation,
    title: (inputs: Inputs) => {
      return isPlugin(inputs)
        ? getLocalizedString("core.createProjectQuestion.apiSpec.copilotOperation.title")
        : getLocalizedString("core.createProjectQuestion.apiSpec.operation.title");
    },
    cliDescription: "Select Operation(s) Teams Can Interact with.",
    cliShortName: "o",
    placeholder: (inputs: Inputs) => {
      const isPlugin =
        inputs[QuestionNames.Capabilities] === CapabilityOptions.copilotPluginApiSpec().id;
      if (!includeExistingAPIs) {
        placeholder = getLocalizedString(
          "core.createProjectQuestion.apiSpec.operation.placeholder.skipExisting"
        );
      } else if (isPlugin) {
        placeholder = ""; // TODO: add placeholder for api plugin
      } else if (isApiKeyEnabled()) {
        placeholder = getLocalizedString(
          "core.createProjectQuestion.apiSpec.operation.apikey.placeholder"
        );
      } else {
        placeholder = getLocalizedString(
          "core.createProjectQuestion.apiSpec.operation.placeholder"
        );
      }

      return placeholder;
    },
    forgetLastValue: true,
    staticOptions: [],
    validation: {
      validFunc: (input: string[], inputs?: Inputs): string | undefined => {
        if (
          input.length < 1 ||
          (input.length > 10 &&
            inputs?.[QuestionNames.CustomCopilotRag] != CustomCopilotRagOptions.customApi().id)
        ) {
          return getLocalizedString(
            "core.createProjectQuestion.apiSpec.operation.invalidMessage",
            input.length,
            10
          );
        }
        const operations: ApiOperation[] = inputs?.supportedApisFromApiSpec as ApiOperation[];

        const authNames: Set<string> = new Set();
        const serverUrls: Set<string> = new Set();
        for (const inputItem of input) {
          const operation = operations.find((op) => op.id === inputItem);
          if (operation) {
            if (operation.data.authName) {
              authNames.add(operation.data.authName);
              serverUrls.add(operation.data.serverUrl);
            }
          }
        }

        if (authNames.size > 1) {
          return getLocalizedString(
            "core.createProjectQuestion.apiSpec.operation.multipleAuth",
            Array.from(authNames).join(", ")
          );
        }

        if (serverUrls.size > 1) {
          return getLocalizedString(
            "core.createProjectQuestion.apiSpec.operation.multipleServer",
            Array.from(serverUrls).join(", ")
          );
        }
      },
    },
    dynamicOptions: (inputs: Inputs) => {
      if (!inputs.supportedApisFromApiSpec) {
        throw new EmptyOptionError(QuestionNames.ApiOperation, "question");
      }

      const operations = inputs.supportedApisFromApiSpec as ApiOperation[];

      return operations;
    },
  };
}

export class CustomCopilotRagOptions {
  static customize(): OptionItem {
    return {
      id: "custom-copilot-rag-customize",
      label: getLocalizedString(
        "core.createProjectQuestion.capability.customCopilotRagCustomizeOption.label"
      ),
      detail: getLocalizedString(
        "core.createProjectQuestion.capability.customCopilotRagCustomizeOption.detail"
      ),
    };
  }

  static azureAISearch(): OptionItem {
    return {
      id: "custom-copilot-rag-azureAISearch",
      label: getLocalizedString(
        "core.createProjectQuestion.capability.customCopilotRagAzureAISearchOption.label"
      ),
      detail: getLocalizedString(
        "core.createProjectQuestion.capability.customCopilotRagAzureAISearchOption.detail"
      ),
    };
  }

  static customApi(): OptionItem {
    return {
      id: "custom-copilot-rag-customApi",
      label: getLocalizedString(
        "core.createProjectQuestion.capability.customCopilotRagCustomApiOption.label"
      ),
      detail: getLocalizedString(
        "core.createProjectQuestion.capability.customCopilotRagCustomApiOption.detail"
      ),
      description: getLocalizedString("core.createProjectQuestion.option.description.preview"),
    };
  }

  static microsoft365(): OptionItem {
    return {
      id: "custom-copilot-rag-microsoft365",
      label: getLocalizedString(
        "core.createProjectQuestion.capability.customCopilotRagMicrosoft365Option.label"
      ),
      detail: getLocalizedString(
        "core.createProjectQuestion.capability.customCopilotRagMicrosoft365Option.detail"
      ),
    };
  }

  static all(): OptionItem[] {
    return [
      CustomCopilotRagOptions.customize(),
      CustomCopilotRagOptions.azureAISearch(),
      CustomCopilotRagOptions.customApi(),
      CustomCopilotRagOptions.microsoft365(),
    ];
  }
}

export class CustomCopilotAssistantOptions {
  static new(): OptionItem {
    return {
      id: "custom-copilot-agent-new",
      label: getLocalizedString(
        "core.createProjectQuestion.capability.customCopilotAssistantNewOption.label"
      ),
      detail: getLocalizedString(
        "core.createProjectQuestion.capability.customCopilotAssistantNewOption.detail"
      ),
    };
  }

  static assistantsApi(): OptionItem {
    return {
      id: "custom-copilot-agent-assistants-api",
      label: getLocalizedString(
        "core.createProjectQuestion.capability.customCopilotAssistantAssistantsApiOption.label"
      ),
      detail: getLocalizedString(
        "core.createProjectQuestion.capability.customCopilotAssistantAssistantsApiOption.detail"
      ),
      description: getLocalizedString("core.createProjectQuestion.option.description.preview"),
    };
  }

  static all(): OptionItem[] {
    return [CustomCopilotAssistantOptions.new(), CustomCopilotAssistantOptions.assistantsApi()];
  }
}

function customCopilotRagQuestion(): SingleSelectQuestion {
  return {
    type: "singleSelect",
    name: QuestionNames.CustomCopilotRag,
    title: getLocalizedString("core.createProjectQuestion.capability.customCopilotRag.title"),
    placeholder: getLocalizedString(
      "core.createProjectQuestion.capability.customCopilotRag.placeholder"
    ),
    staticOptions: CustomCopilotRagOptions.all(),
    dynamicOptions: () => CustomCopilotRagOptions.all(),
    default: CustomCopilotRagOptions.customize().id,
  };
}

function customCopilotAssistantQuestion(): SingleSelectQuestion {
  return {
    type: "singleSelect",
    name: QuestionNames.CustomCopilotAssistant,
    title: getLocalizedString("core.createProjectQuestion.capability.customCopilotAssistant.title"),
    placeholder: getLocalizedString(
      "core.createProjectQuestion.capability.customCopilotAssistant.placeholder"
    ),
    staticOptions: CustomCopilotAssistantOptions.all(),
    dynamicOptions: () => CustomCopilotAssistantOptions.all(),
    default: CustomCopilotAssistantOptions.new().id,
  };
}

function llmServiceQuestion(): SingleSelectQuestion {
  return {
    type: "singleSelect",
    name: QuestionNames.LLMService,
    title: getLocalizedString("core.createProjectQuestion.llmService.title"),
    placeholder: getLocalizedString("core.createProjectQuestion.llmService.placeholder"),
    staticOptions: [
      {
        id: "llm-service-azure-openai",
        cliName: "azure-openai",
        label: getLocalizedString("core.createProjectQuestion.llmServiceAzureOpenAIOption.label"),
        detail: getLocalizedString("core.createProjectQuestion.llmServiceAzureOpenAIOption.detail"),
      },
      {
        id: "llm-service-openai",
        label: getLocalizedString("core.createProjectQuestion.llmServiceOpenAIOption.label"),
        detail: getLocalizedString("core.createProjectQuestion.llmServiceOpenAIOption.detail"),
      },
    ],
    dynamicOptions: (inputs: Inputs) => {
      const options: OptionItem[] = [];
      if (inputs[QuestionNames.CustomCopilotAssistant] !== "custom-copilot-agent-assistants-api") {
        options.push({
          id: "llm-service-azure-openai",
          label: getLocalizedString("core.createProjectQuestion.llmServiceAzureOpenAIOption.label"),
          detail: getLocalizedString(
            "core.createProjectQuestion.llmServiceAzureOpenAIOption.detail"
          ),
        });
      }
      options.push({
        id: "llm-service-openai",
        label: getLocalizedString("core.createProjectQuestion.llmServiceOpenAIOption.label"),
        detail: getLocalizedString("core.createProjectQuestion.llmServiceOpenAIOption.detail"),
      });
      return options;
    },
    skipSingleOption: true,
    default: "llm-service-azure-openai",
  };
}

function openAIKeyQuestion(): TextInputQuestion {
  return {
    type: "text",
    password: true,
    name: QuestionNames.OpenAIKey,
    title: getLocalizedString("core.createProjectQuestion.llmService.openAIKey.title"),
    placeholder: getLocalizedString("core.createProjectQuestion.llmService.openAIKey.placeholder"),
  };
}

function azureOpenAIKeyQuestion(): TextInputQuestion {
  return {
    type: "text",
    password: true,
    name: QuestionNames.AzureOpenAIKey,
    title: getLocalizedString("core.createProjectQuestion.llmService.azureOpenAIKey.title"),
    placeholder: getLocalizedString(
      "core.createProjectQuestion.llmService.azureOpenAIKey.placeholder"
    ),
  };
}

function azureOpenAIEndpointQuestion(): TextInputQuestion {
  return {
    type: "text",
    name: QuestionNames.AzureOpenAIEndpoint,
    title: getLocalizedString("core.createProjectQuestion.llmService.azureOpenAIEndpoint.title"),
    placeholder: getLocalizedString(
      "core.createProjectQuestion.llmService.azureOpenAIEndpoint.placeholder"
    ),
  };
}

function azureOpenAIDeploymentNameQuestion(): TextInputQuestion {
  return {
    type: "text",
    name: QuestionNames.AzureOpenAIDeploymentName,
    title: getLocalizedString(
      "core.createProjectQuestion.llmService.azureOpenAIDeploymentName.title"
    ),
    placeholder: getLocalizedString(
      "core.createProjectQuestion.llmService.azureOpenAIDeploymentName.placeholder"
    ),
  };
}

export function capabilitySubTree(): IQTreeNode {
  const node: IQTreeNode = {
    data: capabilityQuestion(),
    children: [
      {
        // Notification bot trigger sub-tree
        condition: { equals: CapabilityOptions.notificationBot().id },
        data: botTriggerQuestion(),
      },
      {
        // SPFx sub-tree
        condition: { equals: CapabilityOptions.SPFxTab().id },
        data: SPFxSolutionQuestion(),
        children: [
          {
            data: { type: "group" },
            children: [
              { data: SPFxPackageSelectQuestion() },
              { data: SPFxFrameworkQuestion() },
              { data: SPFxWebpartNameQuestion() },
            ],
            condition: { equals: "new" },
          },
          {
            data: SPFxImportFolderQuestion(),
            condition: { equals: "import" },
          },
        ],
      },
      {
        // office addin import sub-tree (capabilities=office-addin-import | outlook-addin-import)
        condition: {
          enum: [
            CapabilityOptions.outlookAddinImport().id,
            CapabilityOptions.officeAddinImport().id,
          ],
        },
        data: { type: "group", name: QuestionNames.OfficeAddinImport },
        children: [
          {
            data: {
              type: "folder",
              name: QuestionNames.OfficeAddinFolder,
              title: "Existing add-in project folder",
            },
          },
          {
            data: {
              type: "singleFile",
              name: QuestionNames.OfficeAddinManifest,
              title: "Select import project manifest file",
            },
          },
        ],
      },
      {
        // Search ME sub-tree
        condition: { equals: CapabilityOptions.m365SearchMe().id },
        data: meArchitectureQuestion(),
      },
      {
        // API ME from API Spec or Copilot plugin from API spec or AI Plugin
        condition: (inputs: Inputs) => {
          return (
            inputs[QuestionNames.Capabilities] === CapabilityOptions.copilotPluginApiSpec().id ||
            inputs[QuestionNames.Capabilities] ===
              CapabilityOptions.copilotPluginOpenAIPlugin().id ||
            inputs[QuestionNames.MeArchitectureType] === MeArchitectureOptions.apiSpec().id
          );
        },
        data: { type: "group", name: QuestionNames.CopilotPluginExistingApi },
        children: [
          {
            condition: (inputs: Inputs) => {
              return (
                inputs[QuestionNames.Capabilities] ===
                  CapabilityOptions.copilotPluginApiSpec().id ||
                inputs[QuestionNames.MeArchitectureType] === MeArchitectureOptions.apiSpec().id
              );
            },
            data: apiSpecLocationQuestion(),
          },
          // {
          //   condition: { equals: CapabilityOptions.copilotPluginOpenAIPlugin().id },
          //   data: openAIPluginManifestLocationQuestion(),
          // },
          {
            data: apiOperationQuestion(),
          },
        ],
      },
      {
        condition: (inputs: Inputs) => {
          return inputs[QuestionNames.MeArchitectureType] == MeArchitectureOptions.newApi().id;
        },
        data: apiMessageExtensionAuthQuestion(),
      },
      {
        condition: (inputs: Inputs) => {
          return inputs[QuestionNames.Capabilities] == CapabilityOptions.customCopilotRag().id;
        },
        data: customCopilotRagQuestion(),
        children: [
          {
            condition: (inputs: Inputs) => {
              return (
                inputs[QuestionNames.CustomCopilotRag] === CustomCopilotRagOptions.customApi().id
              );
            },
            data: apiSpecLocationQuestion(),
          },
          {
            condition: (inputs: Inputs) => {
              return (
                inputs[QuestionNames.CustomCopilotRag] === CustomCopilotRagOptions.customApi().id
              );
            },
            data: apiOperationQuestion(),
          },
        ],
      },
      {
        condition: (inputs: Inputs) => {
          return (
            inputs[QuestionNames.Capabilities] == CapabilityOptions.customCopilotAssistant().id
          );
        },
        data: customCopilotAssistantQuestion(),
      },
      {
        // programming language
        data: programmingLanguageQuestion(),
        condition: (inputs: Inputs) => {
          return (
            !!inputs[QuestionNames.Capabilities] &&
            inputs[QuestionNames.Capabilities] !== CapabilityOptions.copilotPluginApiSpec().id &&
            inputs[QuestionNames.Capabilities] !==
              CapabilityOptions.copilotPluginOpenAIPlugin().id &&
            inputs[QuestionNames.MeArchitectureType] !== MeArchitectureOptions.apiSpec().id &&
            inputs[QuestionNames.Capabilities] !== CapabilityOptions.officeAddinImport().id &&
            inputs[QuestionNames.Capabilities] !== CapabilityOptions.outlookAddinImport().id
          );
        },
      },
      {
        condition: (inputs: Inputs) => {
          return (
            inputs[QuestionNames.Capabilities] === CapabilityOptions.customCopilotBasic().id ||
            inputs[QuestionNames.Capabilities] === CapabilityOptions.customCopilotRag().id ||
            inputs[QuestionNames.Capabilities] === CapabilityOptions.customCopilotAssistant().id
          );
        },
        data: llmServiceQuestion(),
        children: [
          {
            condition: { equals: "llm-service-azure-openai" },
            data: azureOpenAIKeyQuestion(),
            children: [
              {
                condition: (inputs: Inputs) => {
                  return inputs[QuestionNames.AzureOpenAIKey]?.length > 0;
                },
                data: azureOpenAIEndpointQuestion(),
                children: [
                  {
                    condition: (inputs: Inputs) => {
                      return inputs[QuestionNames.AzureOpenAIEndpoint]?.length > 0;
                    },
                    data: azureOpenAIDeploymentNameQuestion(),
                  },
                ],
              },
            ],
          },
          {
            condition: { equals: "llm-service-openai" },
            data: openAIKeyQuestion(),
          },
        ],
      },
      {
        // Office addin framework for json manifest
        data: officeAddinFrameworkQuestion(),
        condition: (inputs: Inputs) => {
          return (
            inputs[QuestionNames.ProjectType] === ProjectTypeOptions.officeAddin().id &&
            inputs[QuestionNames.Capabilities] !== CapabilityOptions.officeAddinImport().id
          );
        },
      },
      {
        // root folder
        data: folderQuestion(),
      },
      {
        // app name
        data: appNameQuestion(),
      },
    ],
    condition: (inputs: Inputs) => {
      return inputs[QuestionNames.ProjectType] !== ProjectTypeOptions.startWithGithubCopilot().id;
    },
  };
  return node;
}

export function createProjectQuestionNode(): IQTreeNode {
  const createProjectQuestion: IQTreeNode = {
    data: { type: "group" },
    children: [
      {
        condition: (inputs: Inputs) =>
          isCLIDotNetEnabled() && CLIPlatforms.includes(inputs.platform),
        data: runtimeQuestion(),
      },
      {
        condition: (inputs: Inputs) =>
          inputs.platform === Platform.VSCode || inputs.platform === Platform.CLI,
        data: projectTypeQuestion(),
        cliOptionDisabled: "self",
      },
      {
        condition: (inputs: Inputs) =>
          inputs[QuestionNames.ProjectType] === ProjectTypeOptions.officeXMLAddin().id,
        data: officeAddinHostingQuestion(),
      },
      capabilitySubTree(),
      {
        condition: (inputs: Inputs) =>
          inputs.teamsAppFromTdp && isPersonalApp(inputs.teamsAppFromTdp),
        data: { type: "group", name: QuestionNames.RepalceTabUrl },
        cliOptionDisabled: "all", //CLI non interactive mode will ignore this option
        inputsDisabled: "all",
        children: [
          {
            condition: (inputs: Inputs) =>
              (inputs.teamsAppFromTdp?.staticTabs.filter((o: any) => !!o.websiteUrl) || []).length >
              0,
            data: selectTabWebsiteUrlQuestion(),
          },
          {
            condition: (inputs: Inputs) =>
              (inputs.teamsAppFromTdp?.staticTabs.filter((o: any) => !!o.contentUrl) || []).length >
              0,
            data: selectTabsContentUrlQuestion(),
          },
        ],
      },
      {
        condition: (inputs: Inputs) => {
          const appDef = inputs.teamsAppFromTdp as AppDefinition;
          return appDef && needBotCode(appDef);
        },
        data: selectBotIdsQuestion(),
        cliOptionDisabled: "all", //CLI non interactive mode will ignore this option
        inputsDisabled: "all",
      },
    ],
  };
  return createProjectQuestion;
}

export function createSampleProjectQuestionNode(): IQTreeNode {
  return {
    data: sampleSelectQuestion(), // for create sample command, sample name is argument
    children: [
      {
        data: folderQuestion(),
      },
    ],
  };
}

export function createProjectCliHelpNode(): IQTreeNode {
  const node = cloneDeep(createProjectQuestionNode());
  const deleteNames = [
    QuestionNames.ProjectType,
    QuestionNames.OfficeAddinImport,
    QuestionNames.OfficeAddinHost,
    QuestionNames.RepalceTabUrl,
    QuestionNames.ReplaceBotIds,
    QuestionNames.Samples,
  ];
  if (!isCLIDotNetEnabled()) {
    deleteNames.push(QuestionNames.Runtime);
  }
  trimQuestionTreeForCliHelp(node, deleteNames);
  return node;
}

function trimQuestionTreeForCliHelp(node: IQTreeNode, deleteNames: string[]): void {
  if (node.children) {
    node.children = node.children.filter(
      (child) => !child.data.name || !deleteNames.includes(child.data.name)
    );
    for (const child of node.children) {
      trimQuestionTreeForCliHelp(child, deleteNames);
    }
  }
}

function pickSubTree(node: IQTreeNode, name: string): IQTreeNode | undefined {
  if (node.data.name === name) {
    return node;
  }
  let found;
  if (node.children) {
    for (const child of node.children) {
      found = pickSubTree(child, name);
      if (found) return found;
    }
  }
  return undefined;
}<|MERGE_RESOLUTION|>--- conflicted
+++ resolved
@@ -30,11 +30,8 @@
   isCopilotPluginEnabled,
   isOfficeJSONAddinEnabled,
   isTdpTemplateCliTestEnabled,
-<<<<<<< HEAD
   isApiMeSSOEnabled,
   isChatParticipantEnabled,
-=======
->>>>>>> 87e946b8
 } from "../common/featureFlags";
 import { getLocalizedString } from "../common/localizeUtils";
 import { sampleProvider } from "../common/samples";
