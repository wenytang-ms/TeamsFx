--- conflicted
+++ resolved
@@ -566,7 +566,6 @@
   );
 }
 
-<<<<<<< HEAD
 // Conditions required to be met:
 // 1. Not (All templates were existing env x provider x templates)
 // 2. Not minimal app
@@ -606,17 +605,6 @@
   return false;
 }
 
-export function getRootDirectory(): string {
-  const root = process.env[FeatureFlagName.rootDirectory];
-  if (root === undefined || root === "") {
-    return path.join(os.homedir(), ConstantString.rootFolder);
-  } else {
-    return path.resolve(root.replace("${homeDir}", os.homedir()));
-  }
-}
-
-=======
->>>>>>> dc88fcdc
 export function isYoCheckerEnabled(): boolean {
   return isFeatureFlagEnabled(FeatureFlagName.YoCheckerEnable, true);
 }
