--- conflicted
+++ resolved
@@ -13,10 +13,7 @@
 export class FeatureFlagName {
   static readonly CLIDotNet = "TEAMSFX_CLI_DOTNET";
   static readonly OfficeAddin = "TEAMSFX_OFFICE_ADDIN";
-<<<<<<< HEAD
-=======
   static readonly OfficeMetaOS = "TEAMSFX_OFFICE_METAOS";
->>>>>>> ef0e0262
   static readonly CopilotExtension = "DEVELOP_COPILOT_EXTENSION";
   static readonly CopilotPlugin = "DEVELOP_COPILOT_PLUGIN";
   static readonly SampleConfigBranch = "TEAMSFX_SAMPLE_CONFIG_BRANCH";
@@ -27,10 +24,7 @@
   static readonly AsyncAppValidation = "TEAMSFX_ASYNC_APP_VALIDATION";
   static readonly NewProjectType = "TEAMSFX_NEW_PROJECT_TYPE";
   static readonly ChatParticipant = "TEAMSFX_CHAT_PARTICIPANT";
-<<<<<<< HEAD
-=======
   static readonly ChatParticipantUIEntries = "TEAMSFX_CHAT_PARTICIPANT_ENTRIES";
->>>>>>> ef0e0262
   static readonly SMEOAuth = "SME_OAUTH";
   static readonly ShowDiagnostics = "TEAMSFX_SHOW_DIAGNOSTICS";
   static readonly TelemetryTest = "TEAMSFX_TELEMETRY_TEST";
@@ -77,13 +71,10 @@
     name: FeatureFlagName.ChatParticipant,
     defaultValue: "false",
   };
-<<<<<<< HEAD
-=======
   static readonly ChatParticipantUIEntries = {
     name: FeatureFlagName.ChatParticipantUIEntries,
     defaultValue: "false",
   };
->>>>>>> ef0e0262
   static readonly SMEOAuth = { name: FeatureFlagName.SMEOAuth, defaultValue: "false" };
   static readonly ShowDiagnostics = {
     name: FeatureFlagName.ShowDiagnostics,
