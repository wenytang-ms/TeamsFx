--- conflicted
+++ resolved
@@ -74,12 +74,7 @@
 
     // provision
     await execAsyncWithRetry(
-<<<<<<< HEAD
-      `teamsfx provision --sql-admin-name Abc123321 --sql-password Cab232332` +
-        ` --sql-skip-adding-user false`,
-=======
-      `teamsfx provision --sql-admin-name Abc123321 --sql-password Cab232332 --sql-confirm-password Cab232332`,
->>>>>>> 192995d3
+      `teamsfx provision --sql-admin-name Abc123321 --sql-password Cab232332`,
       {
         cwd: projectPath,
         env: process.env,
