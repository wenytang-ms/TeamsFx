// Copyright (c) Microsoft Corporation.
// Licensed under the MIT license.

"use strict";

import { FxError, SystemError, UserError } from "@microsoft/teamsfx-api";
import * as util from "util";
import * as constants from "../../constants";
import { Browser } from "./constants";

export function WorkspaceNotSupported(workspaceFolder: string): UserError {
  return new UserError(
    constants.cliSource,
    "WorkspaceNotSupported",
    `Workspace '${workspaceFolder}' is not supported.`
  );
}

export function ExclusiveLocalRemoteOptions(): UserError {
  return new UserError(
    constants.cliSource,
    "ExclusiveLocalRemoteOptions",
    "Options --local and --remote are exclusive."
  );
}

export function RequiredPathNotExists(path: string): UserError {
  return new UserError(
    constants.cliSource,
    "RequiredPathNotExists",
    `Required path '${path}' does not exist.`
  );
}

export function TaskFailed(taskTitle: string): UserError {
  let words = taskTitle.split(" ");
  words = words.map((word) => {
    return word.charAt(0).toUpperCase() + word.slice(1);
  });
  return new UserError(
    constants.cliSource,
    `${words.join("")}Failed`,
    `Task '${taskTitle}' failed.`
  );
}

export function PreviewCommandFailed(fxErrors: FxError[]): UserError {
  const errors = fxErrors.map((error) => {
    return `${error.source}.${error.name}`;
  });
  return new UserError(
    constants.cliSource,
    "PreviewCommandFailed",
    `The preview command failed: ${errors.join(", ")}.`
  );
}

export function TeamsAppIdNotExists(): UserError {
  return new UserError(constants.cliSource, "TeamsAppIdNotExists", "Teams app id does not exists.");
}

export function PortsAlreadyInUse(portsInUse: number[]): UserError {
  const message =
    portsInUse.length > 1
      ? util.format(
          "Ports: %s are already in use. Close these ports and try again.",
          portsInUse.join(", ")
        )
      : util.format("Port: %s is already in use. Close this port and try again.", portsInUse[0]);
  return new UserError(constants.cliSource, "PortsAlreadyInUse", message);
}

export function PreviewWithoutProvision(): UserError {
  return new UserError(
    constants.cliSource,
    "PreviewWithoutProvision",
    "Provision and deploy commands are required before preview from remote."
  );
}

export function MissingProgrammingLanguageSetting(): UserError {
  return new UserError(
    constants.cliSource,
    "MissingProgrammingLanguage",
    "The programmingLanguage config is missing in project settings."
  );
}

export function OpeningBrowserFailed(browser: Browser): UserError {
  return new UserError(
    constants.cliSource,
    "OpeningBrowserFailed",
    `Failed to open ${browser} browser. Check if ${browser} exists on your system.`
  );
}

export function NoUrlForSPFxRemotePreview(): UserError {
  return new UserError(
    constants.cliSource,
    "NoUrlForSPFxRemotePreview",
    "SPFx remote preview need your SharePoint site url, pls input sharepoint-site parameter."
  );
}

export function InvalidSharePointSiteURL(error: Error): UserError {
  return new UserError(constants.cliSource, "InvalidSharePointSiteURL", error.message);
}

export function DependencyCheckerFailed(): SystemError {
  return new SystemError(
    constants.cliSource,
    "DependencyCheckerFailed",
    "dependency checker failed."
  );
}

export function PrerequisitesValidationError(error: string | Error, helpLink?: string): UserError {
  return new UserError({
    source: constants.cliSource,
    name: "PrerequisitesValidationError",
    helpLink,
    message: error instanceof Error ? error.message : (error as string),
  });
}

export function NpmInstallFailed(): UserError {
<<<<<<< HEAD
  return returnUserError(new Error("Npm install failed."), constants.cliSource, "NpmInstallFailed");
}

export function M365AccountInfoNotFound(): UserError {
  return returnUserError(
    new Error("M365 account info not found"),
    constants.cliSource,
    "M365AccountInfoNotFound"
  );
}

export function GetTeamsAppInstallationFailed(error: Error): SystemError {
  return returnSystemError(error, constants.cliSource, "GetTeamsAppInstallationFailed");
}

export function NotM365Project(): UserError {
  return returnUserError(
    new Error("Not a Microsoft 365 project."),
    constants.cliSource,
    "NotM365Project"
  );
}

export function OnlyLaunchPageSupportedInOffice(): UserError {
  return returnUserError(
    new Error(
      "Only launch page is supported in Office. Messaging extension is not supported in Office."
    ),
    constants.cliSource,
    "OnlyLaunchPageSupportedByOffice"
  );
=======
  return new UserError(constants.cliSource, "NpmInstallFailed", "Npm install failed.");
>>>>>>> 2b7854d8
}<|MERGE_RESOLUTION|>--- conflicted
+++ resolved
@@ -124,39 +124,33 @@
 }
 
 export function NpmInstallFailed(): UserError {
-<<<<<<< HEAD
-  return returnUserError(new Error("Npm install failed."), constants.cliSource, "NpmInstallFailed");
+  return new UserError(constants.cliSource, "NpmInstallFailed", "Npm install failed.");
 }
 
 export function M365AccountInfoNotFound(): UserError {
-  return returnUserError(
-    new Error("M365 account info not found"),
+  return new SystemError(
     constants.cliSource,
-    "M365AccountInfoNotFound"
+    "M365AccountInfoNotFound",
+    "M365 account info not found"
   );
 }
 
 export function GetTeamsAppInstallationFailed(error: Error): SystemError {
-  return returnSystemError(error, constants.cliSource, "GetTeamsAppInstallationFailed");
+  return new SystemError({
+    source: constants.cliSource,
+    name: "GetTeamsAppInstallationFailed",
+    error,
+  });
 }
 
 export function NotM365Project(): UserError {
-  return returnUserError(
-    new Error("Not a Microsoft 365 project."),
-    constants.cliSource,
-    "NotM365Project"
-  );
+  return new UserError(constants.cliSource, "NotM365Project", "Not a Microsoft 365 project.");
 }
 
 export function OnlyLaunchPageSupportedInOffice(): UserError {
-  return returnUserError(
-    new Error(
-      "Only launch page is supported in Office. Messaging extension is not supported in Office."
-    ),
+  return new SystemError(
     constants.cliSource,
-    "OnlyLaunchPageSupportedByOffice"
+    "OnlyLaunchPageSupportedByOffice",
+    "Only launch page is supported in Office. Messaging extension is not supported in Office."
   );
-=======
-  return new UserError(constants.cliSource, "NpmInstallFailed", "Npm install failed.");
->>>>>>> 2b7854d8
 }