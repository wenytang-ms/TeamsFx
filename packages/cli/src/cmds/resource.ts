// Copyright (c) Microsoft Corporation.
// Licensed under the MIT license.

"use strict";

import * as path from "path";
import { Argv, Options } from "yargs";

<<<<<<< HEAD
import { err, FxError, ok, Result } from "@microsoft/teamsfx-api";
=======
import { ConfigMap, err, FxError, ok, Platform, Result, Stage, traverse, UserCancelError, LogLevel } from "@microsoft/teamsfx-api";
>>>>>>> 129d05b4

import activate from "../activate";
import * as constants from "../constants";
import { getParamJson, getSystemInputs, readConfigs, setSubscriptionId } from "../utils";
import { YargsCommand } from "../yargsCommand";
import CliTelemetry from "../telemetry/cliTelemetry";
import { TelemetryEvent, TelemetryProperty, TelemetrySuccess } from "../telemetry/cliTelemetryEvents";
import CLIUIInstance from "../userInteraction";
import CLILogProvider from "../commonlib/log";

export class ResourceAdd extends YargsCommand {
  public readonly commandHead = `add`;
  public readonly command = `${this.commandHead} <resource-type>`;
  public readonly description = "Add a resource to the current application.";

  public readonly subCommands: YargsCommand[] = [new ResourceAddSql(), new ResourceAddApim(), new ResourceAddFunction()];

  public builder(yargs: Argv): Argv<any> {
    this.subCommands.forEach((cmd) => {
      yargs.command(cmd.command, cmd.description, cmd.builder.bind(cmd), cmd.handler.bind(cmd));
    });

    return yargs;
  }

  public async runCommand(args: { [argName: string]: string }): Promise<Result<null, FxError>> {
    return ok(null);
  }
}

export class ResourceAddSql extends YargsCommand {
  public readonly commandHead = `azure-sql`;
  public readonly command = `${this.commandHead}`;
  public readonly description = "Add a new SQL database.";
  public readonly paramPath = constants.resourceAddSqlParamPath;
  public readonly params: { [_: string]: Options } = getParamJson(this.paramPath);

  public builder(yargs: Argv): Argv<any> {
    return yargs.options(this.params);
  }

  public async runCommand(args: { [argName: string]: string }): Promise<Result<null, FxError>> {
    const rootFolder = path.resolve(args.folder || "./");
    CliTelemetry.withRootFolder(rootFolder).sendTelemetryEvent(TelemetryEvent.UpdateProjectStart, {
      [TelemetryProperty.Resources]: this.commandHead
    });

    CLIUIInstance.updatePresetAnswers(args);

    const result = await activate(rootFolder);
    if (result.isErr()) {
      CliTelemetry.sendTelemetryErrorEvent(TelemetryEvent.UpdateProject, result.error, {
        [TelemetryProperty.Resources]: this.commandHead
      });
      return err(result.error);
    }

    const func = {
      namespace: "fx-solution-azure",
      method: "addResource"
    };

    const core = result.value;

    {
      const result = await core.executeUserTask(func, getSystemInputs(rootFolder));
      if (result.isErr()) {
        CliTelemetry.sendTelemetryErrorEvent(TelemetryEvent.UpdateProject, result.error, {
          [TelemetryProperty.Resources]: this.commandHead
        });
        return err(result.error);
      }
    }

    CliTelemetry.sendTelemetryEvent(TelemetryEvent.UpdateProject, {
      [TelemetryProperty.Success]: TelemetrySuccess.Yes,
      [TelemetryProperty.Resources]: this.commandHead
    });
    return ok(null);
  }
}

export class ResourceAddApim extends YargsCommand {
  public readonly commandHead = `azure-apim`;
  public readonly command = `${this.commandHead}`;
  public readonly description = "Add a new API Managment service instance.";
  public readonly paramPath = constants.resourceAddApimParamPath;
  public readonly params: { [_: string]: Options } = getParamJson(this.paramPath);

  public builder(yargs: Argv): Argv<any> {
    return yargs.options(this.params);
  }

  public async runCommand(args: { [argName: string]: string }): Promise<Result<null, FxError>> {
    const rootFolder = path.resolve(args.folder || "./");
    CliTelemetry.withRootFolder(rootFolder).sendTelemetryEvent(TelemetryEvent.UpdateProjectStart, {
      [TelemetryProperty.Resources]: this.commandHead
    });

    CLIUIInstance.updatePresetAnswers(args);

    {
      const result = await setSubscriptionId(args.subscription, rootFolder);
      if (result.isErr()) {
        CliTelemetry.sendTelemetryErrorEvent(TelemetryEvent.UpdateProject, result.error, {
          [TelemetryProperty.Resources]: this.commandHead
        });
        return result;
      }
    }

    const result = await activate(rootFolder);
    if (result.isErr()) {
      CliTelemetry.sendTelemetryErrorEvent(TelemetryEvent.UpdateProject, result.error, {
        [TelemetryProperty.Resources]: this.commandHead
      });
      return err(result.error);
    }

    const func = {
      namespace: "fx-solution-azure",
      method: "addResource"
    };

    const core = result.value;
    {
      const result = await core.executeUserTask(func, getSystemInputs(rootFolder));
      if (result.isErr()) {
        CliTelemetry.sendTelemetryErrorEvent(TelemetryEvent.UpdateProject, result.error, {
          [TelemetryProperty.Resources]: this.commandHead
        });
        return err(result.error);
      }
    }

    CliTelemetry.sendTelemetryEvent(TelemetryEvent.UpdateProject, {
      [TelemetryProperty.Success]: TelemetrySuccess.Yes,
      [TelemetryProperty.Resources]: this.commandHead
    });
    return ok(null);
  }
}

export class ResourceAddFunction extends YargsCommand {
  public readonly commandHead = `azure-function`;
  public readonly command = `${this.commandHead}`;
  public readonly description = "Add a new function app.";
  public readonly paramPath = constants.resourceAddFunctionParamPath;
  public readonly params: { [_: string]: Options } = getParamJson(this.paramPath);

  public builder(yargs: Argv): Argv<any> {
    return yargs.options(this.params);
  }

  public async runCommand(args: { [argName: string]: string }): Promise<Result<null, FxError>> {
    const rootFolder = path.resolve(args.folder || "./");
    CliTelemetry.withRootFolder(rootFolder).sendTelemetryEvent(TelemetryEvent.UpdateProjectStart, {
      [TelemetryProperty.Resources]: this.commandHead
    });

    CLIUIInstance.updatePresetAnswers(args);

    const result = await activate(rootFolder);
    if (result.isErr()) {
      CliTelemetry.sendTelemetryErrorEvent(TelemetryEvent.UpdateProject, result.error, {
        [TelemetryProperty.Resources]: this.commandHead
      });
      return err(result.error);
    }

    const func = {
      namespace: "fx-solution-azure",
      method: "addResource"
    };

    const core = result.value;
    {
      const result = await core.executeUserTask(func, getSystemInputs(rootFolder));
      if (result.isErr()) {
        CliTelemetry.sendTelemetryErrorEvent(TelemetryEvent.UpdateProject, result.error, {
          [TelemetryProperty.Resources]: this.commandHead
        });
        return err(result.error);
      }
    }

    CliTelemetry.sendTelemetryEvent(TelemetryEvent.UpdateProject, {
      [TelemetryProperty.Success]: TelemetrySuccess.Yes,
      [TelemetryProperty.Resources]: this.commandHead
    });
    return ok(null);
  }
}

export class ResourceShow extends YargsCommand {
  public readonly commandHead = `show`;
  public readonly command = `${this.commandHead} <resource-type>`;
  public readonly description = "Show configuration details of resources in the current application.";

  public readonly subCommands: YargsCommand[] = [new ResourceShowFunction(), new ResourceShowSQL()];

  public builder(yargs: Argv): Argv<any> {
    this.subCommands.forEach((cmd) => {
      yargs.command(cmd.command, cmd.description, cmd.builder.bind(cmd), cmd.handler.bind(cmd));
    });

    return yargs;
  }

  public async runCommand(args: { [argName: string]: string }): Promise<Result<null, FxError>> {
    return ok(null);
  }
}

export class ResourceShowFunction extends YargsCommand {
  public readonly commandHead = `azure-function`;
  public readonly command = `${this.commandHead}`;
  public readonly description = "Azure Functions details";
  public readonly paramPath = constants.resourceShowFunctionParamPath;
  public readonly params: { [_: string]: Options } = getParamJson(this.paramPath);

  public builder(yargs: Argv): Argv<any> {
    return yargs.options(this.params);
  }

  public async runCommand(args: { [argName: string]: string }): Promise<Result<null, FxError>> {
    const rootFolder = path.resolve(args["folder"] || "./");
    const result = await readConfigs(rootFolder);
    // TODO: should be generated by 'paramGenerator.ts'
    const pluginName = "fx-resource-function";
    if (result.isOk()) {
      if (pluginName in result.value) {
        CLILogProvider.necessaryLog(LogLevel.Info, result.value[pluginName], true);
      }
      return ok(null);
    } else {
      return err(result.error);
    }
  }
}

export class ResourceShowSQL extends YargsCommand {
  public readonly commandHead = `azure-sql`;
  public readonly command = `${this.commandHead}`;
  public readonly description = "Azure SQL details";
  public readonly paramPath = constants.resourceShowSQLParamPath;
  public readonly params: { [_: string]: Options } = getParamJson(this.paramPath);

  public builder(yargs: Argv): Argv<any> {
    return yargs.options(this.params);
  }

  public async runCommand(args: { [argName: string]: string }): Promise<Result<null, FxError>> {
    const rootFolder = path.resolve(args["folder"] || "./");
    const result = await readConfigs(rootFolder);
    // TODO: should be generated by 'paramGenerator.ts'
    const pluginName = "fx-resource-azure-sql";
    if (result.isOk()) {
      if (pluginName in result.value) {
        CLILogProvider.necessaryLog(LogLevel.Info, result.value[pluginName], true);
      }
      return ok(null);
    } else {
      return err(result.error);
    }
  }
}
export class ResourceList extends YargsCommand {
  public readonly commandHead = `list`;
  public readonly command = `${this.commandHead}`;
  public readonly description = "List all of the resources in the current application";
  public readonly paramPath = constants.resourceListParamPath;
  public readonly params: { [_: string]: Options } = getParamJson(this.paramPath);

  public builder(yargs: Argv): Argv<any> {
    return yargs.options(this.params);
  }

  public async runCommand(args: { [argName: string]: string }): Promise<Result<null, FxError>> {
    const rootFolder = path.resolve(args["folder"] || "./");
    const result = await readConfigs(rootFolder);
    const pluginNameMap: Map<string, string> = new Map();
    pluginNameMap.set("fx-resource-azure-sql", "azure-sql");
    pluginNameMap.set("fx-resource-function", "azure-function");

    if (result.isOk()) {
      for (const [pluginAlias, pluginName] of pluginNameMap) {
        if (pluginName in result.value) {
          CLILogProvider.necessaryLog(LogLevel.Info, pluginAlias, true);
        }
      }
      return ok(null);
    } else {
      return err(result.error);
    }
  }
}

export default class Resource extends YargsCommand {
  public readonly commandHead = `resource`;
  public readonly command = `${this.commandHead} <action>`;
  public readonly description = "Manage the resources in the current application.";

  public readonly subCommands: YargsCommand[] = [
    new ResourceAdd(),
    new ResourceShow(),
    new ResourceList()
  ];

  public builder(yargs: Argv): Argv<any> {
    this.subCommands.forEach((cmd) => {
      yargs.command(cmd.command, cmd.description, cmd.builder.bind(cmd), cmd.handler.bind(cmd));
    });
    return yargs.version(false);
  }

  public async runCommand(args: { [argName: string]: string }): Promise<Result<null, FxError>> {
    return ok(null);
  }
}<|MERGE_RESOLUTION|>--- conflicted
+++ resolved
@@ -6,11 +6,7 @@
 import * as path from "path";
 import { Argv, Options } from "yargs";
 
-<<<<<<< HEAD
-import { err, FxError, ok, Result } from "@microsoft/teamsfx-api";
-=======
-import { ConfigMap, err, FxError, ok, Platform, Result, Stage, traverse, UserCancelError, LogLevel } from "@microsoft/teamsfx-api";
->>>>>>> 129d05b4
+import { err, FxError, ok, Result, LogLevel } from "@microsoft/teamsfx-api";
 
 import activate from "../activate";
 import * as constants from "../constants";
