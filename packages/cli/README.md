--- conflicted
+++ resolved
@@ -14,11 +14,7 @@
 ```
 
 > [!NOTE]
-<<<<<<< HEAD
-> Please refer to [Teams Toolkit CLI Documentation](https://aka.ms/teams-toolkit-cli) for in-depth instructions.
-=======
 > Please refer to [Teams Toolkit CLI Documentation](https://aka.ms/teamsfx-toolkit-cli) for in-depth instructions.
->>>>>>> 00906ef3
 
 ## Feedback
 
