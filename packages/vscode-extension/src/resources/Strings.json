{
  "vsc": {
    "extension": {
      "activate": "Teams Toolkit extension is now active!"
    },
    "userInterface": {
      "noQuestionDescription": "No question description",
      "notImplementQuestion": "Not implement this type to asking questions.",
      "showSuccessfully": "Show Successfully"
    },
    "commandsTreeViewProvider": {
      "getStartTitle": "GETTING STARTED",
      "getStartDescription": "Get started with Teamsfx",
      "quickStartTitle": "Quick start",
      "quickStartDescription": "Quick tips to start building a Teams app",
      "samplesTitle": "Samples",
      "samplesTitleNew": "View samples",
      "samplesDescription": "Get started with a sample from our sample gallery",
      "documentationTitle": "Documentation",
      "documentationDescription": "Learn how to use the Toolkit to build Teams apps",
      "accountsTitle": "ACCOUNTS",
      "accountsDescription": "Your account list",
      "projectTitle": "PROJECT",
      "projectDescription": "Manage your project",
      "createProjectTitle": "Create New Project",
      "createProjectTitleNew": "Create a new Teams app",
      "createProjectDescription": "Create a new Teams app from scratch or start from a sample app",
      "addCapabilitiesTitle": "Add Capabilities",
      "addCapabilitiesTitleNew": "Add capabilities",
      "addCapabilitiesDescription": "Add additional capabilities to your Teams app",
      "addResourcesTitle": "Add Resources",
      "addResourcesTitleNew": "Add cloud resources",
      "addResourcesDescription": "Add additional Azure Resources to your Teams app",
      "manifestEditorTitle": "Manifest Editor",
      "manifestEditorTitleNew": "Edit manifest file",
      "manifestEditorDescription": "Edit the Teams app manifest",
      "validateManifestTitle": "Validate App Manifest File",
      "validateManifestTitleNew": "Validate manifest file",
      "validateManifestDescription": "Validate the Teams app manifest file",
      "buildPackageTitle": "Build Teams Package",
      "buildPackageTitleNew": "Zip Teams metadata package",
      "buildPackageDescription": "Build your Teams app into a package for publishing",
      "provisionTitle": "Provision in the Cloud",
      "provisionTitleNew": "Provision in the cloud",
      "provisionDescription": "Provision the Teams app resources in Azure",
      "deployTitle": "Deploy to the cloud",
      "deployTitleNew": "Deploy to the cloud",
      "deployDescription": "Deploy your Teams app to the provisioned resources in Azure",
      "publishTitle": "Publish to Teams",
      "publishDescription": "Publish to Teams",
      "cicdGuideTitle": "CI/CD guide",
      "cicdGuideDescription": "CI/CD guide",
      "teamsDevCenterTitle": "TEAMS DEV CENTER",
      "teamsDevCenterDescription": "Get started with Teamsfx",
      "appManagementTitle": "Manage Teams App",
      "appManagementDescription": "Manage Teams App",
      "botManagementTitle": "Manage Teams Bot",
      "botManagementDescription": "Manage Teams Bot",
      "feedbackTitle": "FEEDBACK",
      "feedbackDescription": "Send feedback",
      "reportIssuesTitle": "Report issues",
      "reportIssuesTitleNew": "Report issues on GitHub",
      "reportIssuesDescription": "Report any issues and let us know your feedback",
      "teamsDevPortalTitle": "Go To Developer Portal",
      "teamsDevPortalTitleNew": "Developer Portal for Teams",
      "teamsDevPortalDescription": "Manage your Teams app registration and access more tools",
      "active": "(Active)",
      "loginM365AccountToViewCollaborators": "Login M365 account to view all collaborators",
      "collaboratorParentNode": "Collaborators",
      "noPermissionToListCollaborators": "No permission to list collaborators",
      "unableToFindTeamsAppRegistration": "Unable to find Teams app registration",
      "noAzureAccountSignedIn": "No Azure account signed in. Please sign in to Azure.",
      "noSubscriptionFoundInAzureAccount": "The subscription not found or you don't have permission to access it with current Azure account.",
      "previewAdaptiveCard": "Preview and Debug Adaptive Cards",
      "previewACDesciption": "Preview and author Adaptive Cards directly in Visual Studio Code",
      "grantPermissionSucceeded": "Added account: '%s' to the environment '%s' as a collaborator.",
      "grantPermissionWarning": "You need to handle Azure resource permissions manually on Azure Portal.",
      "noM365AccountSignedIn": "No M365 account signed in. Please sign in to M365.",
      "m365TenantNotMatch": "The M365 tenant id(which is used to provision before) does not match the current account.",
      "azureAccountNotMatch": "The Azure account does not match.",
      "m365AccountNotMatch": "The M365 account does not match."
    },
    "handlers": {
      "concurrentTriggerTask": "Task '%s' is still running. Wait for it to complete before starting another task.",
      "vsCodeEnvironment": "VS Code Environment: %s",
      "operationNotSupport": "Operation not support: %s",
      "loginFailed": "Login failed, the operation is terminated.",
      "coreNotReady": "Core module is loading",
      "teamsToolkit": "Teams Toolkit",
      "fileNotFound": "%s not found, cannot open it.",
      "noOpenWorkspace": "No open workspace",
      "signIn365": "Sign in to M365",
      "signInAzure": "Sign in to Azure",
      "signInAzureNew": "Sign in to Azure (optional)",
      "logErrorFormat": "code:${e.source}.${e.name}, message: ${e.message}, stack: ${e.stack}",
      "getHelp": "Get Help",
      "reportIssue": "Report Issue",
      "azureSignIn": "Successfully signed in to Azure account.",
      "azureSignOut": "Successfully signed out of Azure account.",
      "m365SignIn": "Successfully signed in to M365 account.",
      "m365SignOut": "Successfully signed out of M365 account.",
      "signOutOfM365": "Sign out of M365: ",
      "signOutOfAzure": "Sign out of Azure: ",
      "invalidProject": "Failed to debug Teams App. The project is not a valid Teams project.",
      "editSecretTitle": "Edit the decrypted secret value",
      "decryptFailed": "Failed to decrypt secrect.",
      "openEnvFailed": "Can not open project environment %s.",
      "findEnvFailed": "Can not find project environment %s.",
<<<<<<< HEAD
      "localDebugDescription": "Preview your project by running local debug",
=======
      "resourceInfoNotFound": "Can not load %s info for environment %s.",
      "localDebugDescription": "Your project is successfully created at %s (You can change default location in settings). You can continue to run local debug for the app.",
>>>>>>> 96a47792
      "localDebugTitle": "Local debug",
      "configLocationDescription": "Your project is successfully created at %s (You can change default location in settings).",
      "configTitle": "Change location",
      "installAdaptiveCardExt": "To preview and debug Adaptive Cards, we recommend to use the \"Adaptive Card Studio\" extension."
    },
    "progressHandler": {
      "teamsToolkitComponent": "[Teams Toolkit]",
      "prepareTask": " Prepare task.",
      "reloadNotice": "%s%s%s (Notice: You can reload the window and retry if task spends too long time.)"
    },
    "appStudioLogin": {
      "message": "The Teams Toolkit requires a Microsoft 365 organizational account where Teams is running and has been registered. You can create a free testing account from M365 Developer Program if needed.",
      "learnMore": "Learn More"
    },
    "azureLogin": {
      "message": "The Teams Toolkit requires an Azure account and subscription to deploy the Azure resources for your project. You will not be charged without further confirmation.",
      "unknownSubscription": "Cannot set subscription. Select a subscription that you have access to.",
      "noSubscriptionFound": "NoSubscriptionFound",
      "failToFindSubscription": "Failed to find a subscription.",
      "subscription": "subscription",
      "selectSubscription": "Select a subscription"
    },
    "common": {
      "userCancel": "User Cancel",
      "confirm": "Confirm",
      "signout": "Sign out",
      "signOutOf": "Sign out of '%s'?",
      "cancel": "Cancel",
      "signin": "Sign in",
      "readMore": "Read more"
    },
    "cacheAccess": {
      "readTokenFail": "read token fail: ",
      "writeTokenFail": "write token fail: ",
      "saveTokenFail": "save token fail: ",
      "readHomeAccountIdFail": "read home account id fail: ",
      "saveHomeAccountIdFail": "save home account id fail: "
    },
    "codeFlowLogin": {
      "resultFileNotFound": "Result file not found.",
      "silentAcquireToken": "Failed to retrieve token silently: %s",
      "loginFailureTitle": "LoginFail",
      "loginFailureDescription": "Cannot retrieve user login information. Login with another account.",
      "loginCodeFlowFailureTitle": "LoginCodeFail",
      "loginCodeFlowFailureDescription": "Cannot get login code for token exchange. Login with another account.",
      "loginTimeoutTitle": "LoginTimeout",
      "loginTimeoutDescription": "Timeout waiting for login. Try again.",
      "loginPortConflictTitle": "LoginPortConflict",
      "loginPortConflictDescription": "Timeout waiting for login port. Try again.",
      "loginComponent": "login"
    },
    "graphLogin": {
      "warningMsg": "The Teams Toolkit requires a Microsoft 365 account. This is the account that you use to log in to Microsoft Teams. The Teams Toolkit will use this account to manage applications and service principals."
    },
    "localDebug": {
      "portAlreadyInUse": "Port: %s is already in use. Close this port and try again.",
      "portsAlreadyInUse": "Ports: %s are already in use. Close these ports and try again.",
      "portWarning": "Changing port(s) in package.json may break local debug. Ensure all port changes are expected or refer to documentation by clicking `Learn More` button. (%s package.json location: %s)",
      "sideloadingHintDoNotShowAgain": "Don't Show Again",
      "openFAQ": "Open FAQ",
      "sideloadingHintMessage": "If any error occurs during local debug, you can refer to the FAQ page by clicking 'Open FAQ' button.",
      "npmInstallFailedHintMessage": "Task '%s' failed. Please refer to the '%s' terminal window for detailed error information or click 'Report Issue' button to report the issue."
    },
    "survey": {
      "takeSurvey": {
        "title": "Take Survey",
        "message": "takeSurvey"
      },
      "remindMeLater": {
        "title": "Remind Me Later",
        "message": "remindMeLater"
      },
      "dontShowAgain": {
        "title": "Don't Show Again",
        "message": "dontShowAgain"
      },
      "banner": {
        "title": "Do you have any feedback on the Teams Toolkit extension?",
        "message": "userAsked"
      },
      "cancelMessage": "userCancelled"
    },
    "accountTree": {
      "totalSubscriptions": "%d subscriptions discovered",
      "signingInM365": "M365: Signing in...",
      "signingInAzure": "Azure: Signing in...",
      "m365AccountTooltip": "M365 ACCOUNT  \nThe Teams Toolkit requires an Microsoft 365 organizational account where Teams is running and has been registered.",
      "azureAccountTooltip": "AZURE ACCOUNT  \nThe Teams Toolkit may require an Azure subscription to deploy the Azure resources for your project.",
      "specifySubscription": "Specify subscription",
      "sideloadingWarning": "No custom app permission",
      "sideloadingRefresh": "Refresh",
      "sideloadingTooltip": "Custom app permission is required to load your app within Teams.",
      "sideloadingMessage": "[Teams Toolkit] Your Microsoft 365 account doesn't have a sideloading permission. Without this permission, you cannot load your app within Teams. Contact to your administrator to resolve this issue or signin another account with sideloading permission."
    },
    "qm": {
      "emptySelection": "select option is empty",
      "ok": "ok (Enter)",
      "selectFileOrFolder": "Select file/folder",
      "backKeyboard": " (Alt + LeftArrow to previous step)",
      "multiSelectKeyboard": " (Space key to check/uncheck)"
    },
    "webview": {
      "downloadSampleTitle": "Select folder to download the sample app",
      "invalidFolder": "Invalid folder",
      "folderExist": "Folder already exists",
      "folderExistDialogTitle": "Path %s already exists. Select a different folder.",
      "fetchData": "Fetch sample app",
      "downloadFrom": "Downloading from %s",
      "unzipPackage": "Unzipping the sample package",
      "emptyData": "Empty zip file",
      "downloadSampleFail": "Failed to download sample app",
      "quickStartPageTitle": "Quick Start",
      "samplePageTitle": "Samples",
      "surveyPageTitle": "Teams Toolkit Survey"
    },
    "migrateV1": {
      "banner": "Click migrate to continue developing your project with the latest Teams Toolkit features. We will update some project configurations and recommend using git for better tracking file changes.",
      "learnMore": {
        "title": "Learn More",
        "status": "learnMore"
      },
      "confirm": {
        "title": "Migrate",
        "status": "migrate"
      },
      "cancel": {
        "status": "cancel"
      }
    },
    "upgrade": {
      "banner": "Teams Toolkit has been updated to v%s — check out what's new!",
      "whatIsNewTitle": "What's New"
    }
  }
}<|MERGE_RESOLUTION|>--- conflicted
+++ resolved
@@ -106,12 +106,8 @@
       "decryptFailed": "Failed to decrypt secrect.",
       "openEnvFailed": "Can not open project environment %s.",
       "findEnvFailed": "Can not find project environment %s.",
-<<<<<<< HEAD
+      "resourceInfoNotFound": "Can not load %s info for environment %s.",
       "localDebugDescription": "Preview your project by running local debug",
-=======
-      "resourceInfoNotFound": "Can not load %s info for environment %s.",
-      "localDebugDescription": "Your project is successfully created at %s (You can change default location in settings). You can continue to run local debug for the app.",
->>>>>>> 96a47792
       "localDebugTitle": "Local debug",
       "configLocationDescription": "Your project is successfully created at %s (You can change default location in settings).",
       "configTitle": "Change location",
