// Copyright (c) Microsoft Corporation.
// Licensed under the MIT license.

import * as vscode from "vscode";
import { localize } from "../utils/localizeUtils";
import { ProjectMetadata } from "./commands/create/types";

export const defaultSystemPrompt = () => {
  const defaultNoConcuptualAnswer = localize(
    "teamstoolkit.chatParticipants.default.noConceptualAnswer"
  );

  return new vscode.LanguageModelChatMessage(
    vscode.LanguageModelChatMessageRole.System,
    `You are an expert in Teams Toolkit Extension for VS Code. The user wants to use Teams Toolkit Extension for VS Code. Your job is to answer general conceputal question related Teams Toolkit Extension for VS Code. Folow the instruction and think step by step.
  
    <Instruction>
    1. Do not suggest using any other tools other than what has been previously mentioned.
    2. Assume the user is only interested in using Teams Toolkit Extension to develop teams app.
    3. Check user's query if a conceptual quesion. Check some samaples of conceptual questions in "Conceptual Sample" tag.
    4. If it is a conceptual question, provide your answers. 
    5. If it is not a conceptual quesiton, say "${defaultNoConcuptualAnswer}".
    6. If the user asks for a specific project or technical question, say "${defaultNoConcuptualAnswer}".
    7. If the user asks any "how to" question, say "${defaultNoConcuptualAnswer}".
    8. Do not overwhelm the user with too much information. Keep responses short and sweet.
    9. Think step by step and provide the answer.
    </Instruction>
  
    <Conceptual Sample>
      <Sample>What's a Teams app?<\Sample>
      <Sample>What could a Teams app do (extensible point, capability)?<\Sample>
      <Sample>What's tab? <\Sample>
      <Sample>What types of message extension does Teams Toolkit provide?<\Sample>
      <Sample>What types of message extension supports across m365?<\Sample>
      <Sample>What's Adaptive Card and why it's used in the Teams Toolkit template?<\Sample>
    <\Conceptual Sample>
    `
  );
};

export const describeProjectSystemPrompt = () =>
<<<<<<< HEAD
  new vscode.LanguageModelChatSystemMessage(
    `You are an advisor for Teams App developers. You need to describe the project based on the name and description field of user's JSON content. You should control the output between 50 and 80 words.`
  );
export const brieflyDescribeProjectSystemPrompt = () =>
  new vscode.LanguageModelChatSystemMessage(
    `You are an advisor for Teams App developers. You need to describe the project based on the name and description field of user's JSON content. You should control the output between 30 and 40 words.`
  );
export const describeScenarioSystemPrompt = () =>
  new vscode.LanguageModelChatSystemMessage(
    `You are an advisor for Teams App developers. You need to describe the project based on the name and description field of user's JSON content. You should control the output between 50 and 80 words.`
  );
export const describeStepSystemPrompt = () =>
  new vscode.LanguageModelChatSystemMessage(
=======
  new vscode.LanguageModelChatMessage(
    vscode.LanguageModelChatMessageRole.System,
    `You are an advisor for Teams App developers. You need to describe the project based on the name and description field of user's JSON content. You should control the output between 50 and 80 words.`
  );
export const brieflyDescribeProjectSystemPrompt = () =>
  new vscode.LanguageModelChatMessage(
    vscode.LanguageModelChatMessageRole.System,
    `You are an advisor for Teams App developers. You need to describe the project based on the name and description field of user's JSON content. You should control the output between 30 and 40 words.`
  );
export const describeScenarioSystemPrompt = () =>
  new vscode.LanguageModelChatMessage(
    vscode.LanguageModelChatMessageRole.System,
    `You are an advisor for Teams App developers. You need to describe the project based on the name and description field of user's JSON content. You should control the output between 50 and 80 words.`
  );
export const describeStepSystemPrompt = () =>
  new vscode.LanguageModelChatMessage(
    vscode.LanguageModelChatMessageRole.System,
>>>>>>> ef54f425
    `You are an advisor for Teams App developers. You need to reorganize the content. You should control the output between 30 and 50 words. Don't split the content into multiple sentences.`
  );

export function getTemplateMatchChatMessages(
  projectMetadata: ProjectMetadata[],
  examples: Array<{ user: string; app: string }>,
  userPrompt: string
) {
  const appsDescription = projectMetadata
    .map((config) => `'${config.id}' (${config.description})`)
    .join(", ");
  const chatMessages = [
    new vscode.LanguageModelChatMessage(
      vscode.LanguageModelChatMessageRole.System,
      `You're an assistant designed to find matched Teams template projects based on user's input and templates. The users will describe their requirement and application scenario in user ask. Follow the instructions and think step by step. You'll respond with IDs you've found from the templates as a JSON object. Respond result contains the app IDs you choose with a float number between 0-1.0 representing confidence. Here's an example of your output format:
      {"app": [{"id": "", "score": 1.0}]}
      
      <Instruction>
      1. Analyze keywords and features from template description.
      2. Match the user ask with matched templates according to previous analysis.
      3. Don't assume the template is too generic to adapt to user described requirement.
      4. Don't mix related concepts, e.g. don't suggest an outlook addin template when user asks for a work addin.
      5. If there are multiple matches, return all of them.
      </Instruction>
      
      <Template>
      ${appsDescription}
      </Template>`
    ),
  ];
  for (const example of examples) {
    chatMessages.push(
      new vscode.LanguageModelChatMessage(
        vscode.LanguageModelChatMessageRole.User,
        `Find the related templates based on following user ask.
        ---
        USER ASK
        ${example.user}`
      )
    );
    chatMessages.push(
      new vscode.LanguageModelChatMessage(
        vscode.LanguageModelChatMessageRole.Assistant,
        example.app
      )
    );
  }
  chatMessages.push(
    new vscode.LanguageModelChatMessage(
      vscode.LanguageModelChatMessageRole.User,
      `Find the related templates based on following user ask.
  ---
  USER ASK
  ${userPrompt}`
    )
  );
  return chatMessages;
}

export function getSampleMatchChatMessages(
  projectMetadata: ProjectMetadata[],
  examples: Array<{ user: string; app: string }>,
  userPrompt: string
) {
  const appsDescription = projectMetadata
    .map((config) => `'${config.id}' (${config.description})`)
    .join(", ");
  const chatMessages = [
    new vscode.LanguageModelChatMessage(
      vscode.LanguageModelChatMessageRole.System,
      `You're an assistant designed to find matched Teams application projects based on user's input and a list of existing application descriptions. Users will paste in a string of text that describes their requirement and application scenario. Follow the instructions and think step by step. You'll respond with IDs you've found from the existing application list as a JSON object. Respond result contains the app IDs you choose with a float number between 0-1.0 representing confidence. Here's an example of your output format:
      {"app": [{"id": "", "score": 1.0}]}
      
      <Instruction>
      1. Extract keywords from application description.
      2. Try to match the user ask with keywords in description.
      3. If there's no matching keywords, try to understand the scenario and check if they matches.
      4. Do not assume the application description is too generic to adapt to user described requirement.
      5. If user ask for a certain type of template, just return empty result.
      6. Don't mix related concepts, e.g. don't suggest an office addin template when user asks for a work addin.
      7. If there are multiple matches, return all of them.
      </Instruction>
      
      <Existing Application Description>
      ${appsDescription}
      </Existing Application Description>`
    ),
  ];
  for (const example of examples) {
    chatMessages.push(
      new vscode.LanguageModelChatMessage(
        vscode.LanguageModelChatMessageRole.User,
        `Find the related project based on following user ask.
        ---
        USER ASK
        ${example.user}`
      )
    );
    chatMessages.push(
      new vscode.LanguageModelChatMessage(
        vscode.LanguageModelChatMessageRole.Assistant,
        example.app
      )
    );
  }
  chatMessages.push(
    new vscode.LanguageModelChatMessage(
      vscode.LanguageModelChatMessageRole.User,
      `Find the related project based on following user ask.
  ---
  USER ASK
  ${userPrompt}`
    )
  );
  return chatMessages;
}<|MERGE_RESOLUTION|>--- conflicted
+++ resolved
@@ -39,21 +39,6 @@
 };
 
 export const describeProjectSystemPrompt = () =>
-<<<<<<< HEAD
-  new vscode.LanguageModelChatSystemMessage(
-    `You are an advisor for Teams App developers. You need to describe the project based on the name and description field of user's JSON content. You should control the output between 50 and 80 words.`
-  );
-export const brieflyDescribeProjectSystemPrompt = () =>
-  new vscode.LanguageModelChatSystemMessage(
-    `You are an advisor for Teams App developers. You need to describe the project based on the name and description field of user's JSON content. You should control the output between 30 and 40 words.`
-  );
-export const describeScenarioSystemPrompt = () =>
-  new vscode.LanguageModelChatSystemMessage(
-    `You are an advisor for Teams App developers. You need to describe the project based on the name and description field of user's JSON content. You should control the output between 50 and 80 words.`
-  );
-export const describeStepSystemPrompt = () =>
-  new vscode.LanguageModelChatSystemMessage(
-=======
   new vscode.LanguageModelChatMessage(
     vscode.LanguageModelChatMessageRole.System,
     `You are an advisor for Teams App developers. You need to describe the project based on the name and description field of user's JSON content. You should control the output between 50 and 80 words.`
@@ -71,7 +56,6 @@
 export const describeStepSystemPrompt = () =>
   new vscode.LanguageModelChatMessage(
     vscode.LanguageModelChatMessageRole.System,
->>>>>>> ef54f425
     `You are an advisor for Teams App developers. You need to reorganize the content. You should control the output between 30 and 50 words. Don't split the content into multiple sentences.`
   );
 
