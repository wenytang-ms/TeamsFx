--- conflicted
+++ resolved
@@ -19,7 +19,6 @@
 import { describeScenarioSystemPrompt } from "../../prompts";
 import { TeamsChatCommand } from "../../consts";
 import followupProvider from "../../followupProvider";
-<<<<<<< HEAD
 import { TelemetryMetadata } from "../../telemetryData";
 import { ISharedTelemetryProperty, ITelemetryMetadata } from "../../types";
 import { ExtTelemetry } from "../../../telemetry/extTelemetry";
@@ -29,9 +28,7 @@
   TelemetryTriggerFrom,
 } from "../../../telemetry/extTelemetryEvents";
 import { getUuid } from "@microsoft/teamsfx-core";
-=======
 import { localize } from "../../../utils/localizeUtils";
->>>>>>> 68251631
 
 let teamsApp: string | undefined = undefined;
 let projectId: string | undefined = undefined;
