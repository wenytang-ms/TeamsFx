--- conflicted
+++ resolved
@@ -209,11 +209,7 @@
     // Perform the desired operation
     const messages: LanguageModelChatMessage[] = [
       new LanguageModelChatMessage(LanguageModelChatMessageRole.User, userPrompt),
-<<<<<<< HEAD
-      new LanguageModelChatMessage(LanguageModelChatMessageRole.System, defaultSystemPrompt),
-=======
       new LanguageModelChatMessage(LanguageModelChatMessageRole.User, defaultSystemPrompt),
->>>>>>> ef0e0262
     ];
     let copilotResponse = await getCopilotResponseAsString(
       "copilot-gpt-3.5-turbo", // "copilot-gpt-4", // "copilot-gpt-3.5-turbo",
@@ -321,11 +317,7 @@
     if (sampleCode.length > 0) {
       messages.push(
         new LanguageModelChatMessage(
-<<<<<<< HEAD
-          LanguageModelChatMessageRole.System,
-=======
           LanguageModelChatMessageRole.User,
->>>>>>> ef0e0262
           getCodeSamplePrompt(sampleCode)
         )
       );
@@ -437,11 +429,7 @@
           referenceUserPrompt = customFunctionSystemPrompt;
         }
         messages.push(
-<<<<<<< HEAD
-          new LanguageModelChatMessage(LanguageModelChatMessageRole.System, referenceUserPrompt)
-=======
           new LanguageModelChatMessage(LanguageModelChatMessageRole.User, referenceUserPrompt)
->>>>>>> ef0e0262
         );
         break;
       default:
@@ -474,13 +462,7 @@
 
       Let's think step by step.
       `;
-<<<<<<< HEAD
-      messages.push(
-        new LanguageModelChatMessage(LanguageModelChatMessageRole.System, samplePrompt)
-      );
-=======
       messages.push(new LanguageModelChatMessage(LanguageModelChatMessageRole.User, samplePrompt));
->>>>>>> ef0e0262
     }
     // Because of the token window limitation, we have to cut off the messages if it exceeds the limitation
     msgCount = countMessagesTokens(messages);
