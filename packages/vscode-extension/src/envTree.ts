// Copyright (c) Microsoft Corporation.
// Licensed under the MIT license.

import {
  FxError,
  Result,
  err,
  ok,
  Void,
  TreeCategory,
  TreeItem,
  SubscriptionInfo,
  LocalEnvironmentName,
} from "@microsoft/teamsfx-api";
import {
  isMultiEnvEnabled,
  environmentManager,
  isRemoteCollaborateEnabled,
  LocalSettingsProvider,
} from "@microsoft/teamsfx-core";
import * as vscode from "vscode";
import * as util from "util";
import { CommandsTreeViewProvider } from "./treeview/commandsTreeViewProvider";
import TreeViewManagerInstance from "./treeview/treeViewManager";
import * as StringResources from "./resources/Strings.json";
import { checkPermission, listAllCollaborators, tools } from "./handlers";
import { signedIn } from "./commonlib/common/constant";
import { AppStudioLogin } from "./commonlib/appStudioLogin";
import * as fs from "fs-extra";
import {
  getProvisionSucceedFromEnv,
  getM365TenantFromEnv,
  getResourceGroupNameFromEnv,
  getSubscriptionInfoFromEnv,
  isSPFxProject,
} from "./utils/commonUtils";
import AzureAccountManager from "./commonlib/azureLogin";
import { Mutex } from "async-mutex";

const showEnvList: Array<string> = [];
let environmentTreeProvider: CommandsTreeViewProvider;
let collaboratorsRecordCache: Record<string, TreeItem[]> = {};
let permissionCache: Record<string, boolean> = {};
const mutex = new Mutex();

interface accountStatus {
  isOk: boolean;
  warnings: string[];
}

export async function registerEnvTreeHandler(
  forceUpdateCollaboratorList = true
): Promise<Result<Void, FxError>> {
  if (isMultiEnvEnabled() && vscode.workspace.workspaceFolders) {
    await mutex.runExclusive(async () => {
      const workspaceFolder: vscode.WorkspaceFolder = vscode.workspace.workspaceFolders![0];
      const workspacePath: string = workspaceFolder.uri.fsPath;
      const envNamesResult = await environmentManager.listEnvConfigs(workspacePath);
      if (envNamesResult.isErr()) {
        return err(envNamesResult.error);
      }
      environmentTreeProvider = TreeViewManagerInstance.getTreeView("teamsfx-environment")!;
      if (showEnvList.length > 0) {
        showEnvList.forEach(async (item) => {
          environmentTreeProvider.removeById("fx-extension.environment." + item);
        });
      }
      showEnvList.splice(0);

      const envNames = (await localSettingsExists(workspacePath))
        ? [LocalEnvironmentName].concat(envNamesResult.value)
        : envNamesResult.value;
      for (const item of envNames) {
        showEnvList.push(item);
        const provisionSucceeded = await getProvisionSucceedFromEnv(item);
        const isLocal = item === LocalEnvironmentName;

<<<<<<< HEAD
        const accountStatusResult = await CheckAccountForEnvrironment(item);
        let envIcon = provisionSucceeded ? "folder-active" : "symbol-folder";
        const isIconCustom: boolean = isLocal ? false : !accountStatusResult.isOk;
        let accountTip = "";

        if (item !== LocalEnvironmentName && !accountStatusResult.isOk) {
          envIcon = "warning";
          accountTip = formatWarningMessages(accountStatusResult.warnings);
        }

        let contextValue = "environment";

        if (isLocal) {
          contextValue = "local";
        } else {
          if (await isSPFxProject(workspacePath)) {
            contextValue = "spfx-" + contextValue;
          } else {
            contextValue = "azure-" + contextValue;
          }

          if (provisionSucceeded) {
            contextValue = contextValue + "-provisioned";
          }
        }

=======
>>>>>>> c7fb4260
        environmentTreeProvider.add([
          {
            commandId: "fx-extension.environment." + item,
            label: item,
            description: provisionSucceeded ? "(Provisioned)" : "",
            parent: TreeCategory.Environment,
<<<<<<< HEAD
            contextValue: contextValue,
            icon: envIcon,
            tooltip: {
              isMarkdown: false,
              value: accountTip,
            },
            isCustom: isIconCustom,
=======
            contextValue: isLocal
              ? "local"
              : provisionSucceeded
              ? "environment-provisioned"
              : "environment",
            icon: provisionSucceeded ? "folder-active" : "symbol-folder",
            isCustom: false,
>>>>>>> c7fb4260
            expanded: isLocal ? undefined : true,
          },
        ]);
      }

      await checkAllEnv(envNamesResult.value);

      // Remove collaborators node in tree view, and temporary keep this code which will be used for future implementation
      /*
      const collaboratorsItem = await getAllCollaboratorList(
        envNamesResult.value,
        forceUpdateCollaboratorList
      );
      await environmentTreeProvider.add(collaboratorsItem);
      */
    });
  }
  return ok(Void);
}

async function checkAllEnv(itemList: Array<string>) {
  for (const item of itemList) {
    await appendWarningItem(item);
    await appendSubscriptionAndResourceGroupNode(item);
  }
}

export async function getAllCollaboratorList(envs: string[], force = false): Promise<TreeItem[]> {
  let result: TreeItem[] = [];

  if (environmentTreeProvider && isRemoteCollaborateEnabled()) {
    const loginStatus = await AppStudioLogin.getInstance().getStatus();

    if (force || loginStatus.status !== signedIn) {
      collaboratorsRecordCache = {};
      permissionCache = {};
    }

    const collaboratorsRecord =
      Object.keys(collaboratorsRecordCache).length > 0 || loginStatus.status !== signedIn
        ? collaboratorsRecordCache
        : await listAllCollaborators(envs);
    collaboratorsRecordCache = collaboratorsRecord;

    for (const env of envs) {
      const collaboratorParentNode: TreeItem = generateCollaboratorParentNode(env);

      result.push(collaboratorParentNode);

      if (loginStatus.status === signedIn) {
        const canAddCollaborator = permissionCache[env] ?? (await checkPermission(env));
        permissionCache[env] = canAddCollaborator;
        if (canAddCollaborator) {
          collaboratorParentNode.contextValue = "addCollaborator";
        }

        if (collaboratorsRecord[env]) {
          result = result.concat(collaboratorsRecord[env]);
        }
      } else {
        result.push(
          generateCollaboratorWarningNode(
            env,
            StringResources.vsc.commandsTreeViewProvider.loginM365AccountToViewCollaborators,
            undefined,
            false
          )
        );
      }
    }
  }
  return result;
}

export async function updateNewEnvCollaborators(env: string): Promise<void> {
  await mutex.runExclusive(async () => {
    const parentNode = generateCollaboratorParentNode(env);
    const notProvisionedNode = generateCollaboratorWarningNode(
      env,
      StringResources.vsc.commandsTreeViewProvider.unableToFindTeamsAppRegistration,
      undefined,
      false
    );

    collaboratorsRecordCache[env] = [parentNode, notProvisionedNode];
    await environmentTreeProvider.add(collaboratorsRecordCache[env]);
  });
}

export async function addCollaboratorToEnv(
  env: string,
  userObjectId: string,
  email: string
): Promise<void> {
  const findDuplicated = collaboratorsRecordCache[env].find(
    (collaborator) => collaborator.label === email
  );
  if (findDuplicated) {
    return;
  }
  const newCollaborator = generateCollaboratorNode(env, userObjectId, email, true);
  collaboratorsRecordCache[env].push(newCollaborator);
  await environmentTreeProvider.add([newCollaborator]);
}

export function generateCollaboratorNode(
  env: string,
  userObjectId: string,
  email: string,
  isAadOwner: boolean
): TreeItem {
  return {
    commandId: `fx-extension.listcollaborator.${env}.${userObjectId}`,
    label: email,
    icon: isAadOwner ? "person" : "warning",
    isCustom: !isAadOwner,
    tooltip: {
      value: isAadOwner ? "" : "This account doesn't have the AAD permission.",
      isMarkdown: false,
    },
    parent: `fx-extension.listcollaborator.parentNode.${env}`,
  };
}

export function generateCollaboratorWarningNode(
  env: string,
  nodeLabel: string,
  toolTip?: string,
  showWarning?: boolean
): TreeItem {
  return {
    commandId: `fx-extension.listcollaborator.${env}`,
    label: nodeLabel,
    icon: showWarning ? "warning" : "",
    tooltip: {
      value: toolTip ?? nodeLabel,
      isMarkdown: false,
    },
    isCustom: true,
    parent: `fx-extension.listcollaborator.parentNode.${env}`,
  };
}

function generateCollaboratorParentNode(env: string): TreeItem {
  return {
    commandId: `fx-extension.listcollaborator.parentNode.${env}`,
    label: StringResources.vsc.commandsTreeViewProvider.collaboratorParentNode,
    icon: "organization",
    isCustom: false,
    parent: "fx-extension.environment." + env,
    expanded: false,
  };
}

async function localSettingsExists(projectRoot: string): Promise<boolean> {
  const provider = new LocalSettingsProvider(projectRoot);
  return await fs.pathExists(provider.localSettingsFilePath);
}

async function appendSubscriptionAndResourceGroupNode(env: string): Promise<void> {
  if (
    environmentTreeProvider &&
    environmentTreeProvider.findCommand("fx-extension.environment." + env) &&
    env !== LocalEnvironmentName
  ) {
    const envSubItems: TreeItem[] = [];
    const subscriptionInfo = await getSubscriptionInfoFromEnv(env);
    if (subscriptionInfo) {
      const subscriptionTreeItem: TreeItem = {
        commandId: `fx-extension.environment.subscription.${env}`,
        contextValue: "openSubscriptionInPortal",
        label: subscriptionInfo.subscriptionName,
        icon: "key",
        isCustom: false,
        parent: "fx-extension.environment." + env,
      };

      envSubItems.push(subscriptionTreeItem);

      const resourceGroupName = await getResourceGroupNameFromEnv(env);
      if (resourceGroupName) {
        const resourceGroupTreeItem: TreeItem = {
          commandId: `fx-extension.environment.resourceGroup.${env}`,
          contextValue: "openResourceGroupInPortal",
          label: resourceGroupName,
          icon: "symbol-method",
          isCustom: false,
          parent: `fx-extension.environment.subscription.${env}`,
        };

        envSubItems.push(resourceGroupTreeItem);
      }
    }

    await environmentTreeProvider.add(envSubItems);
  }
}

function formatWarningMessages(warnings: string[]): string {
  let warningMessage = "";
  if (warnings.length > 1) {
    const formatedWarnings = warnings.map((warning) => "> ".concat(warning));
    warningMessage = formatedWarnings.join("\n");
  } else {
    warningMessage = warnings[0];
  }

  return warningMessage;
}

async function checkAccountForEnvrironment(env: string): Promise<accountStatus | undefined> {
  if (env === LocalEnvironmentName) {
    return undefined;
  }

  let checkResult = true;
  const warnings: string[] = [];

  // Check M365 account status
  const loginStatus = await AppStudioLogin.getInstance().getStatus();
  if (loginStatus.status == signedIn) {
    // Signed account doesn't match
    const m365TenantId = await getM365TenantFromEnv(env);
    if (m365TenantId && (loginStatus.accountInfo as any).tid !== m365TenantId) {
      checkResult = false;
      warnings.push(StringResources.vsc.commandsTreeViewProvider.m365AccountNotMatch);
    }
  } else {
    // Not signed in
    checkResult = false;
    warnings.push(StringResources.vsc.commandsTreeViewProvider.m365AccountNotSignedIn);
  }

  // Check Azure account status
  if (AzureAccountManager.getAccountInfo() !== undefined) {
    const subscriptionInfo = await getSubscriptionInfoFromEnv(env);
    const provisionedSubId = subscriptionInfo?.subscriptionId;

    if (provisionedSubId) {
      const subscriptions: SubscriptionInfo[] = await AzureAccountManager.listSubscriptions();
      const targetSub = subscriptions.find(
        (sub) => sub.subscriptionId === subscriptionInfo?.subscriptionId
      );
      if (targetSub === undefined) {
        checkResult = false;
        warnings.push(
          util.format(
            StringResources.vsc.commandsTreeViewProvider.azureAccountNotMatch,
            subscriptionInfo?.subscriptionName
          )
        );
      }
    }
  } else {
    checkResult = false;
    warnings.push(StringResources.vsc.commandsTreeViewProvider.azureAccountNotSignedIn);
  }

  return {
    isOk: checkResult,
    warnings: warnings,
  };
}

async function appendWarningItem(env: string): Promise<void> {
  const checkResult = await checkAccountForEnvrironment(env);

  if (checkResult !== undefined && !checkResult.isOk) {
    const warningTreeItem: TreeItem = {
      commandId: `fx-extension.environment.accountStatus.${env}`,
      label: `Sign in with your correct Azure / M365 account`,
      tooltip: {
        value: formatWarningMessages(checkResult.warnings),
        isMarkdown: false,
      },
      icon: "warning",
      isCustom: false,
      parent: `fx-extension.environment.${env}`,
    };

    await environmentTreeProvider.add([warningTreeItem]);
  }
}<|MERGE_RESOLUTION|>--- conflicted
+++ resolved
@@ -75,17 +75,6 @@
         const provisionSucceeded = await getProvisionSucceedFromEnv(item);
         const isLocal = item === LocalEnvironmentName;
 
-<<<<<<< HEAD
-        const accountStatusResult = await CheckAccountForEnvrironment(item);
-        let envIcon = provisionSucceeded ? "folder-active" : "symbol-folder";
-        const isIconCustom: boolean = isLocal ? false : !accountStatusResult.isOk;
-        let accountTip = "";
-
-        if (item !== LocalEnvironmentName && !accountStatusResult.isOk) {
-          envIcon = "warning";
-          accountTip = formatWarningMessages(accountStatusResult.warnings);
-        }
-
         let contextValue = "environment";
 
         if (isLocal) {
@@ -102,31 +91,15 @@
           }
         }
 
-=======
->>>>>>> c7fb4260
         environmentTreeProvider.add([
           {
             commandId: "fx-extension.environment." + item,
             label: item,
             description: provisionSucceeded ? "(Provisioned)" : "",
             parent: TreeCategory.Environment,
-<<<<<<< HEAD
             contextValue: contextValue,
-            icon: envIcon,
-            tooltip: {
-              isMarkdown: false,
-              value: accountTip,
-            },
-            isCustom: isIconCustom,
-=======
-            contextValue: isLocal
-              ? "local"
-              : provisionSucceeded
-              ? "environment-provisioned"
-              : "environment",
             icon: provisionSucceeded ? "folder-active" : "symbol-folder",
             isCustom: false,
->>>>>>> c7fb4260
             expanded: isLocal ? undefined : true,
           },
         ]);
