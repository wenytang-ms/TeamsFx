--- conflicted
+++ resolved
@@ -2,7 +2,6 @@
 
 > Note: This changelog only includes the changes for the stable versions of Teams Toolkit. For the changelog of pre-released versions, please refer to the [Teams Toolkit Pre-release Changelog](https://github.com/OfficeDev/TeamsFx/blob/dev/packages/vscode-extension/PRERELEASE.md).
 
-<<<<<<< HEAD
 ## 5.10.0 - Oct 16, 2024
 
 This update represents a minor version increment of the Teams Toolkit, introducing new features and addressing user-reported bugs. These incremental enhancements were previously documented in the prerelease version and a series of blog posts:
@@ -76,7 +75,7 @@
 - Fixed an issue where you may need to press enter twice after selecting resource group during provision using Teams Toolkit CLI. [#11724](https://github.com/OfficeDev/teams-toolkit/pull/11724)
 - Fixed an issue to enable shell option in Windows platform to avoid [command injection via args parameters](https://nodejs.org/en/blog/vulnerability/april-2024-security-releases-2#command-injection-via-args-parameter-of-child_processspawn-without-shell-option-enabled-on-windows-cve-2024-27980---high). [#11699](https://github.com/OfficeDev/teams-toolkit/pull/11699)
 - Fixed an issue where provision summary logs are printed twice. [#11658](https://github.com/OfficeDev/teams-toolkit/pull/11658)
-=======
+
 ## 5.8.2 - Sep 26, 2024
 
 Hotfix version.
@@ -84,7 +83,6 @@
 - Fixed an issue ([#12143](https://github.com/OfficeDev/teams-toolkit/issues/12143)) where users may encounter an error (`SPFx.LatestPackageInstallFailed`) when creating a Tab with SPFx project.
 - Resolved an issue ([#12384](https://github.com/OfficeDev/teams-toolkit/issues/12384)) where users may encounter an error (`AppStudioPlugin.TeamsAppCreateConflict`) during local debugging.
 - Updated TypeScript from `4.4.4` to `5.5.4` to avoid build failures for `Custom Engine Agent` templates in [#12462](https://github.com/OfficeDev/teams-toolkit/pull/12462).
->>>>>>> ef93dc12
 
 ## 5.8.1 - May 27, 2024
 
