--- conflicted
+++ resolved
@@ -5,11 +5,6 @@
 import * as tmp from "tmp";
 import * as fs from "fs-extra";
 import * as path from "path";
-<<<<<<< HEAD
-import * as crypto from "crypto";
-=======
-import * as telemetry from "../../../../src/chat/telemetry";
->>>>>>> 0b236986
 import * as util from "../../../../src/chat/utils";
 import * as officeChatUtils from "../../../../src/officeChat/utils";
 import * as officeChathelper from "../../../../src/officeChat/commands/create/helper";
@@ -20,12 +15,9 @@
 import { CancellationToken } from "../../../mocks/vsc";
 import { officeSampleProvider } from "../../../../src/officeChat/commands/create/officeSamples";
 import { ProjectMetadata } from "../../../../src/chat/commands/create/types";
-<<<<<<< HEAD
 import { OfficeChatTelemetryData } from "../../../../src/officeChat/telemetry";
-=======
 import { core } from "../../../../src/globalVariables";
 import { CreateProjectResult, FxError, err, ok } from "@microsoft/teamsfx-api";
->>>>>>> 0b236986
 
 chai.use(chaiPromised);
 
